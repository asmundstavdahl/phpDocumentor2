--- conflicted
+++ resolved
@@ -1,4 +1,3 @@
-<<<<<<< HEAD
 08/07/2011: Version 0.13.0
 --------------------------
 
@@ -13,8 +12,6 @@
             tag @used_by on the target element.
 * REMOVED:  Description excerpts in the sidebar to increase performance and usability.
 
-??/??/2011: Version 0.12.1
-=======
 27/07/2011: Version 0.12.2
 --------------------------
 
@@ -27,7 +24,6 @@
             be reintroduced later as dependency.
 
 26/07/2011: Version 0.12.1
->>>>>>> 16b052dd
 --------------------------
 
 * FIXED     Default package was always shown when a file-level constant was
