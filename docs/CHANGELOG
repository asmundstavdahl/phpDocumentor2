<<<<<<< HEAD
08/07/2011: Version 0.13.0
--------------------------

* FIXED:    @see now generates a link to the appropriate section in the
            documentation.
* ADDED:    Class descriptions now show a list of @see links to which they refer
            instead of showing them in the sidebar.

07/17/2011: Version 0.12.0
=======
??/??/2011: Version 0.12.1
--------------------------

* FIXED     Default package was always shown when a file-level constant was
            present and the file did not have a @package tag.
* FIXED:    Graph was not generated if the tmp path contained a space
* FIXED:    if a long description contained special characters then generation
            failed.

07/15/2011: Version 0.12.0
>>>>>>> 845414de
--------------------------

* ADDED:    Support for the @internal tag (do not document this tag if the
            `parseprivate` option is not provided). Thanks to @kix for
            contributing this code.
* ADDED:    Support for the @ignore tag (do not document element containing this
            tag at all). Thanks to @kix for contributing this code.
* FIXED:    Properties and methods in the class overview are now sorted by name.
* ADDED:    DocBlox returns non-zero codes when failing. Thanks to @trii for
            contributing the code.
* ADDED:    Support for documenting the contents of phar archives
* REMOVED:  Dependency on PEAR component Image_GraphViz
* ADDED:    Class Inheritance Diagram now shows `implements` relations between
            classes and interfaces.
* REMOVED:  Class Inheritance Diagram no longer shows a stdClass super-parent
* ADDED:    Class Inheritance Diagram now groups classes per namespace and shows
            that namespace name to make relations clearer
* FIXED:    Class Inheritance Diagram no longer breaks out of the frame when
            navigating to a class' definition.
* FIXED:    Improved Ignore handling
* FIXED:    Scalars are no longer prefixed with a \
* ADDED:    Internal classes (PHP core classes + extensions) will now redirect
            to the PHP man pages
* ADDED:    Sidebar is now resizeable (javascript is required for this)
* ADDED:    Support for $this and self as type in an @return tag; the type will
            automatically be replaced with the class where the method is defined
            and a new tag @fluent will be added.
* FIXED:    subpackage tags are no longer inherited if the super and sub class'
            package names differ; this causes mismatches in user expectation and
            the package index in the structure file no longer matches reality.
            The latter causes the classes to be omitted from the package
            section of the sidebar navigation.
* FIXED:    when providing a class / element name to @link it will find the
            corresponding documentation. Please note that this is not adviced;
            please use @see to look up elements. This functionality is provided
            as backwards compatibility for phpDocumentor.
* ADDED:    The method, property and constants mentioned in the class sidebar
            can now be collapsed.

06/12/2011: Version 0.11.0
--------------------------

* FIXED:    transform.php and parse.php referred to docblox.php but this is no
            longer present in a PEAR installation
* FIXED:    If you accidentally use a CONSTANT as name for a define instead of
            a literal string will DocBlox throw an error and skip parsing of that
            constant.
* CHANGED:  Tweaked the splitting of a DocBlock to better support foreign characters
* ADDED:    theme:list task to show which themes are natively present
* ADDED:    theme:generate task to generate a skeleton theme/template
* ADDED:    Support for relative paths in the ignore argument; relative path is
            counted from the project origin.
* FIXED:    Made several performance improvements
* ADDED:    New option --visibility: you can limit which methods are included
            during generation of the Docs.
* CHANGED:  Reflection tag classes were altered to make them more easily extendable
* CHANGED:  Errors about issues in DocBlocks have been improved
* FIXED:    Tags were not separated if they were preceded by more than 1 whitespace character.
* CHANGED:  Rewritten the README to match the current state of the project.
* ADDED:    Color coding of elements to indicate the visibility
* ADDED:    Transformation Behaviours: ad hoc business logic that adds meta data onto
            the structure.xml pre-transformation.
* ADDED:    Inheritance of Interface, Class, Property and Method DocBlocks; please refer to
            /docs/manual/04 - Anatomy of a DocBlock.md for a complete description.
* FIXED:    Packaging contained an error where the contents of the batch file were incorrectly generated
* FIXED:    PHP files without PHP Content (template files) caused a notice
* FIXED:    When DocBlocks contained a FQCN DocBlox did not link it to the right page
* ADDED:    Tag definitions, this allows content creators to define how tags are added to the structure file
* FIXED:    DocBlox fatalled when it encountered a folder which it did not have permission to; now it ignores it

05/08/2011: Version 0.10.0
--------------------------

* FIXED:    DocBlox no longer throws E_STRICT errors due to the usage of Image_Graphviz
* FIXED:    The type information in the method/function signature had an extra | appended
* FIXED:    Writing of parameters to XML failed with by reference arguments due to the &
* FIXED:    Arguments with an & were not interpreted by the class detection to create links in the docs
* FIXED:    Extra spaces in front of the first @ in a tag block would cause parsing errors
* ADDED:    @throw and @throws are now both clickable and take you to the given class (when found)
* CHANGED:  Landing page of Zend template to prevent crashing or long loading browsers
* CHANGED:  Landing page of default and frames template now show a placeholder paqe to prevent crashing or long loading browsers
* ADDED:    Symbols to the sidebar indicating whether a class or interface is shown
* CHANGED:  Updated templates
* ADDED:    by @benmatselby: Made @link clickable, it opens the given destination
* CHANGED:  Made the Tasks use a runner so that you can easily re-use tasks in one another (as is done in the project:run task)
* FIXED:    project:run task was broken; it crashed when you provided any arguments
* FIXED:    Include path in docblox.php was included twice and a suffixing / was present in one of the added paths
* FIXED:    by @benmatselby: Runner was split into a TaskRunner and ApplicationRunner
* FIXED:    Files who were detected as unknown-8bit encoding were not parsed
* CHANGED:  README was moved to README.md to clarify that the file uses Markdown support
* ADDED:    Dependencies to the PEAR package generation for Zend, Markdown and Image_Graphviz
* REMOVED:  Zend, Markdown and Image_GraphViz from the package.xml files listing
* FIXED:    Permissions for docblox.php, parser.php and transform.php to have the execute flag
* ADDED:    by @benmatselby: Introduced DocBlock validators where we can add a validation per structure type (method, class, file, etc)
* FIXED:    @todo was not picked up correctly
* ADDED:    defines are now detected and parsed as constants
* FIXED:    Detection code relies on PHP 5.3 constants; added conditional defines for them
* CHANGED:  Task runner was made more generic; a new application runner was introduced and performance optimizations were done
* CHANGED:  Moved subpackages to top of content listing for a package in the left sidebar
* ADDED:    Files listing in default template
* FIXED:    Property types did not link
* FIXED:    Extends and implements were not shown
* FIXED:    Several styling issues with FireFox and Internet Explorer
* ADDED:    Functions to sidebar
* CHANGED:  About anything and everything concerning the theme, it is more clean and feature rich than the previous
* ADDED:    A new API section in the sidebar showing all elements marked as public API using the @api tags
* FIXED:    description of @return was double-escaped
* ADDED:    Templates / Themes can now be created outside the DocBlox directory structure and invoked
            by giving an existing path (absolute or relative) to the --template argument.
* CHANGED:  Merged templates and themes folder to become consistent with external templates and
            because duplication was deemed unnecessary

04/02/2011: Version 0.9: Improve Theming and CLI
------------------------------------------------

* ADDED:    Templating support; it is now possible to mix and match transformations and actions in a template configuration.
* FIXED:    Added support for PEAR packages by adding a package.xml and moving directories
* ADDED:    docblox.bat for use in windows environments (thanks to Tyrael)
* FIXED:    Invoking docblox from an arbitrary location (to aid int he PEAR package)
* ADDED:    Redesigned DocBlox template
* ADDED:    New template 'frames' for frame display
* ADDED:    New template 'Zend' for Zend Framework
* FIXED:    Changed DocBlox to support frames based templates
* FIXED:    Added links for types in the signature of a method
* FIXED:    Made changes in the generic styling to increase uniformity
* FIXED:    Github issue 24: FILEINFO_MIME_ENCODING is not supported on PHP 5.2.x
* FIXED:    Github issue 23: detection whether log file can be written always detected false
* ADDED:    Move the configuration code from DocBlox_Abstract to DocBlox_Config
* ADDED:    Moved the logging code from DocBlox_Abstract to DocBlox_Log
* ADDED:    Quiet mode to transform and parse
* ADDED:    New tasks system (inspired by Symfony 1.x)
* ADDED:    Transformed parse and transform into tasks
* ADDED:    List task which lists all available tasks
* REMOVED:  sfTimer, replaced it with microtime calls
* ADDED:    Re-implemented Search in the new templates
* ADDED:    @throw and @throws are now clickable and redirect to the right page
* ADDED:    Support for adding your own project title using the --title command line argument or in the configuration
* FIXED:    Interfaces were not shown in the class tree
* FIXED:    Click-through on interfaces did not work
* FIXED:    New window was opened when clicking on a link in the default theme
* FIXED:    Closures no longer generate warnings
* FIXED:    Incremental parsing was broken due to refactorings with the filenames
* ADDED:    Missing docblock errors now show the file in which they occurred
* FIXED:    path name was not truncated to the base level; the full path was shown
* FIXED:    The namespaces tree went out of bounds with certain classnames; this has been fixed
* ADDED:    Made extends and implements sections click-through.
* FIXED:    Classes without @package were not shown in the package overview
* FIXED:    Added ordering to classes in overview
* ADDED:    Classes in the class diagram are now clickable and will take you to their documentation page.
* ADDED:    Markdown support to Long Descriptions in DocBlock
* ADDED:    Changed directory structure to match PEAR2 standards for recognizability
* ADDED:    Support for automatic parsing of docblox.xml or docblox.dist.xml config files in the working folder
* ADDED:    Task 'docblox project:run': executes a parse and transform in one go
* FIXED:    Default namespace is no longer shown when just using includes in the global namespace.
* FIXED:    Class diagram was broken due to changes in namespace handling; fixed this now
* FIXED:    Navigation now remembers what you have selected
* ADDED:    PDF generation using wkhtmltopdf (http://code.google.com/p/wkhtmltopdf/); try it by adding: '--template pdf'
            to your call to 'transform'.
* ADDED:    Support for multiple types with an @param, @var and @return separated by the | character, i.e.: class1|class2
* ADDED:    Support for object array notation in all types (i.e. @param, @var, @return), for example: class1[]
* FIXED:    Namespace tree was still visible, even if you had no namespaces
* FIXED:    Changed Graph to be shown for fully on the landing page but full size when you click on the detail
* FIXED:    Descriptions of class properties were not shown if it only consisted of the @var description text; only the
            Short and Long description were shown
* FIXED:    Default value for a class property was not shown
* ADDED:    A warning is now thrown whenever the variable name of a function argument does not match the name defined
            in the DocBlock
* ADDED:    A warning is now thrown whenever a variable is not represented in the DocBlock
* ADDED:    When only 1 package exists in the project it is made 'static' and the subpackages are automatically expanded
* FIXED:    Encountered two docblock types which weren't parsed correctly; fixed by RichardJ

02/19/2011: Version 0.8: fix known issues
-----------------------------------------

* ADDED:    Support for array notation of types (i.e. string[] or MyClass[])
* ADDED:    Support for the T_USE token (namespace aliasing)
* FIXED:    PHP 5.2.6 compatibility was restored; changed in the previous versions broke this
* FIXED:    Improved file character encoding methods; using forward compatibility (uses finfo when available)
* FIXED:    renamed config.xml to doctrine.config.xml to help Jenkins config
* ADDED:    transformer now also checks the version of DocBlox vs. the structure.xml; if  it differs you need to
            regenerate your structure.xml
* FIXED:    DocBlox no longer tries to find the log directory in the working directory but in the DocBlox root
* ADDED:    Replaced Zend_Reflector_DocBlock with a new DocBlox_Reflector_DocBlock set of classes, this fixes
            among others the following issues:
            - Multi-line short descriptions were not possible
            - Short descriptions now end if a closing dot is encountered (dot not in a word)
            - Multi-line tags are now possible
            - Correct handling of unicode characters in tags
* FIXED:    Bodyless methods (abstract or interface) kept searching for an opening brace and thus took the braces of
            the next structure. Now the code recognizes bodyless methods and skips trying to find a body.
* FIXED:    Structures without DocBlocks would use the DocBlock within 10 tokens; sometimes incorrectly using
            the DocBlock of another structure.
* ADDED:    DocBlox now recognizes inline tags in long descriptions; the data is not yet included in the structure.xml

02/01/2011: Version 0.7: Enhance docblock support, add new template and improve theming
---------------------

* FIXED:    Generated paths where set absolute to the file system preventing the running of generated output in a webserver
* FIXED:    Namespaces where not included in the extend and implement xml nodes
* FIXED:    Class hierarchy chart entered an endless recursion if a class extended another class with the same name in a different namespace
* FIXED:    Closures break the parser, DocBlox_Reflection_Function::findName assumes to find one but closures do not have a name. Closures receive the name 'Closure'
* ADDED:    Line numbers to all objects in the xml output
* ADDED:    Add links to other classes with the @param and @return annotation information
* FIXED:    Namespace support was not converting local class notation to a full_name class notation (including namespaces)
* FIXED:    Namespace was not registered with anything else other than a file, class or interface
* ADDED:    Property @var tag also links to other files
* ADDED:    AJAX search box for larger projects, use the option '--search=Ajax' with the transformer to use it
* ADDED:    NONE search option to disable the search action, use the option '--search=None' with the transformer to use it
* ADDED:    New theme
* FIXED:    Theming did not support different XSL files per theme. this has now been fixed
* BC-BREAK: Namespaces and their sub-spaces are now stored hierarchically at the bottom of the XML file, this used to
            be a flat list
* ADDED:    Themes can now preprocess XSL templates present in the 'preprocess' folder and store them in memory to
            speed up parsing of seldom changing data
* FIXED:    variables in methods were recognized as properties when enclosed in accolades (thanks for noticing @pmjones)
* FIXED:    Improved performance by changing hash from md5 to filemtime (thanks to @pmjones for this tip!)
* ADDED:    Recognition of file character encoding and conversion to UTF-8 (thanks to @dzuelke)
* FIXED:    Improved performance by disabling the PHP Lint check by default; can be enabled using the --validate option
* ADDED:    Make packages foldable as i done with namespaces (no support for subpackages yet!) (thanks to @pmjones)
* FIXED:    Support for Unicode characters in @author annotations
* FIXED:    The generation of filenames for the transformation process produced the wrong names on Windows. A '/' was
            hardcoded while this should have been a DIRECTORY_SEPARATOR
* ADDED:    Version to parsed data (structure.xml) and enforce a full re-parse when the version number has changed
* BC-BREAK: Packages and subpackages are now stored hierarchically at the bottom of the XML file, this used to
            be a flat list
* ADDED:    Added support for the @subpackage in the sidebar of the default2 theme
* FIXED:    Renamed default2 template to default template
* ADDED:    Added search capabilities to default template (does not work in Chrome when running locally)

10/29/2010: Version 0.6: Add configuration files, clean up and fixes
---------------------

* FIXED:   Ignore path argument was broken, made fixes
* FIXED:   Added more comments to the code
* ADDED:   changelog
* CHANGED: TODO to have more of a roadmap function
* ADDED:   Zend_Config support for projects and default configuration (command-line options override settings)
* FIXED:   Capture STDERR message when graphviz is not installed (ClassGraph.php:26)
* CHANGED: Get Transformation Writer from Config
* CHANGED: separated source and target parameter for transform.php
* ADDED:   license (information)
* ADDED:   output format parameter to transform.php
* FIXED:   Properties sidebar of class goes out of bounds if the tags are too big
* ADDED:   line numbers to markers<|MERGE_RESOLUTION|>--- conflicted
+++ resolved
@@ -1,4 +1,3 @@
-<<<<<<< HEAD
 08/07/2011: Version 0.13.0
 --------------------------
 
@@ -7,8 +6,6 @@
 * ADDED:    Class descriptions now show a list of @see links to which they refer
             instead of showing them in the sidebar.
 
-07/17/2011: Version 0.12.0
-=======
 ??/??/2011: Version 0.12.1
 --------------------------
 
@@ -18,8 +15,7 @@
 * FIXED:    if a long description contained special characters then generation
             failed.
 
-07/15/2011: Version 0.12.0
->>>>>>> 845414de
+07/17/2011: Version 0.12.0
 --------------------------
 
 * ADDED:    Support for the @internal tag (do not document this tag if the
