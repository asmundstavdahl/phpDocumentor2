--- conflicted
+++ resolved
@@ -80,11 +80,7 @@
         $bootstrap = Bootstrap::createInstance();
 
         $baseDir = vfsStream::url('root/dummy/src/phpDocumentor');
-<<<<<<< HEAD
-        $this->assertSame($baseDir . '/../../vendor', $bootstrap->findVendorPath($baseDir));
-=======
         $this->assertSame('vfs://root/dummy/src/phpDocumentor/../../vendor', $bootstrap->findVendorPath($baseDir));
->>>>>>> 8b882e9a
     }
 
     /**
