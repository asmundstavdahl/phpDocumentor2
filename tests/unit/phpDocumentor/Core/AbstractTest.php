<?php

class phpDocumentor_Core_Abstract_Mock extends phpDocumentor_Core_Abstract
{

}

/**
* Test class for phpDocumentor_Core_Abstract.
*/
class phpDocumentor_Core_AbstractTest extends PHPUnit_Framework_TestCase
{
  /** @var phpDocumentor_Core_Abstract_Mock */
  protected $fixture = null;

  protected function setUp()
  {
    $this->fixture = new phpDocumentor_Core_Abstract_Mock();
  }

  public function testGetConfig()
  {
    $config = $this->fixture->getConfig();
    $this->assertInstanceOf('phpDocumentor_Core_Config', $config);

    // loading of the template configs
    $this->assertTrue(isset($config->templates));
    $this->assertTrue(isset($config->templates->responsive));
    $this->assertTrue(isset($config->templates->responsive->transformations));
  }

  public function testConfig()
  {
    $this->assertInstanceOf('phpDocumentor_Core_Config', phpDocumentor_Core_Abstract::config());

  }

<<<<<<< HEAD
  public function testGetLogLevel()
  {
    // test uninitialized
    $this->assertEquals(
      constant('phpDocumentor_Core_Log::' . strtoupper($this->fixture->getConfig()->logging->level)),
      $this->fixture->getLogLevel()
    );

    $this->fixture->setLogLevel(phpDocumentor_Core_Log::ALERT);
    $this->assertEquals(phpDocumentor_Core_Log::ALERT, $this->fixture->getLogLevel());
    $this->fixture->setLogLevel(phpDocumentor_Core_Log::CRIT);
    $this->assertEquals(phpDocumentor_Core_Log::CRIT, $this->fixture->getLogLevel());
  }

  public function testSetLogLevel()
  {
    $this->fixture->setLogLevel(phpDocumentor_Core_Log::ALERT);
    $this->assertEquals(phpDocumentor_Core_Log::ALERT, $this->fixture->getLogLevel());

    $this->fixture->setLogLevel('crit');
    $this->assertEquals(phpDocumentor_Core_Log::CRIT, $this->fixture->getLogLevel());

    $this->setExpectedException('InvalidArgumentException');
    $this->fixture->setLogLevel('crit2');
  }

  public function testLog()
  {
    $this->markTestIncomplete();
  }

=======
>>>>>>> 79034255
}<|MERGE_RESOLUTION|>--- conflicted
+++ resolved
@@ -35,38 +35,4 @@
 
   }
 
-<<<<<<< HEAD
-  public function testGetLogLevel()
-  {
-    // test uninitialized
-    $this->assertEquals(
-      constant('phpDocumentor_Core_Log::' . strtoupper($this->fixture->getConfig()->logging->level)),
-      $this->fixture->getLogLevel()
-    );
-
-    $this->fixture->setLogLevel(phpDocumentor_Core_Log::ALERT);
-    $this->assertEquals(phpDocumentor_Core_Log::ALERT, $this->fixture->getLogLevel());
-    $this->fixture->setLogLevel(phpDocumentor_Core_Log::CRIT);
-    $this->assertEquals(phpDocumentor_Core_Log::CRIT, $this->fixture->getLogLevel());
-  }
-
-  public function testSetLogLevel()
-  {
-    $this->fixture->setLogLevel(phpDocumentor_Core_Log::ALERT);
-    $this->assertEquals(phpDocumentor_Core_Log::ALERT, $this->fixture->getLogLevel());
-
-    $this->fixture->setLogLevel('crit');
-    $this->assertEquals(phpDocumentor_Core_Log::CRIT, $this->fixture->getLogLevel());
-
-    $this->setExpectedException('InvalidArgumentException');
-    $this->fixture->setLogLevel('crit2');
-  }
-
-  public function testLog()
-  {
-    $this->markTestIncomplete();
-  }
-
-=======
->>>>>>> 79034255
 }