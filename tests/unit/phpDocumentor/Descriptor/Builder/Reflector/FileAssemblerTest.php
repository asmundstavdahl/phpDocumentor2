--- conflicted
+++ resolved
@@ -59,18 +59,13 @@
         $docBlockMock->shouldReceive('getShortDescription')->andReturn('This is a example description');
         $docBlockMock->shouldReceive('getLongDescription')->andReturn($docBlockDescription);
 
-<<<<<<< HEAD
-        $fileReflectorMock = m::mock('phpDocumentor\Reflector\FileReflector');
-=======
         $fileReflectorMock = m::mock('phpDocumentor\Reflection\FileReflector');
->>>>>>> 135577cc
         $fileReflectorMock->shouldReceive('getName')->andReturn($filename);
         $fileReflectorMock->shouldReceive('getFilename')->andReturn($filename);
         $fileReflectorMock->shouldReceive('getHash')->andReturn($hash);
         $fileReflectorMock->shouldReceive('getContents')->andReturn($content);
         $fileReflectorMock->shouldReceive('getDefaultPackageName')->andReturn($defaultPackageName);
         $fileReflectorMock->shouldReceive('getDocBlock')->andReturn($docBlockMock);
-        $fileReflectorMock->shouldReceive('getDefaultPackageName')->andReturn('Default');
 
         $fileReflectorMock->shouldReceive('getIncludes')->andReturn(new Collection);
         $fileReflectorMock->shouldReceive('getNamespaceAliases')->andReturn(new Collection);
