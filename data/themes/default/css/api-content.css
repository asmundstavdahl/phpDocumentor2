--- conflicted
+++ resolved
@@ -234,14 +234,9 @@
 
 div.long-description pre {
     background: gray;
-<<<<<<< HEAD
-    white-space: pre;
-    color: white;
-=======
     color: white;
     padding: 5px 10px;
     margin-right: 5px;
->>>>>>> 0db98ef8
 }
 
 div.constant dd, div.constant dt,
