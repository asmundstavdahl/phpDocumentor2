{
    "name": "phpdocumentor/phpdocumentor",
    "license": "MIT",
    "autoload": {
        "psr-0":{
            "phpDocumentor": "src/",
            "Zend": "src/"
        },
        "classmap": ["vendor/pear-symfony", "src/phpDocumentor"]
    },
    "repositories":[
        { "type":"pear", "url":"http://packages.zendframework.com"},
        { "type":"pear", "url":"http://pear.symfony-project.com/" },
        { "type":"git", "url":"http://github.com/phpDocumentor/GraphViz" },
        { "type":"git", "url":"http://github.com/phpDocumentor/ReflectionDocBlock" },
<<<<<<< HEAD
        { "type":"git", "url":"http://github.com/phpDocumentor/template.responsive" },
        { "type":"git", "url":"http://github.com/Cilex/Cilex" }
=======
        { "type":"git", "url":"http://github.com/phpDocumentor/UnifiedAssetInstaller" },
        { "type":"git", "url":"http://github.com/phpDocumentor/template.responsive" },
        { "type":"git", "url":"http://github.com/phpDocumentor/template.abstract" },
        { "type":"git", "url":"http://github.com/phpDocumentor/template.new_black" }
>>>>>>> 4b4d5f30
    ],
    "require": {
        "php": ">=5.3.2",
        "ext-xsl": "*",
        "dflydev/markdown": "1.0.*",
        "pear-symfony/EventDispatcher": "1.*",
        "pear-zf2/Zend_Config": "2.*",
        "phpdocumentor/graphviz": "1.*",
        "phpdocumentor/reflection-docblock": "1.*",
<<<<<<< HEAD
        "cilex/cilex": "dev-master",
        "phpdocumentor/template.responsive": "1.*"
=======
        "phpdocumentor/template-responsive": "dev-master",
        "phpdocumentor/template-new-black": "dev-master"
>>>>>>> 4b4d5f30
    }
}<|MERGE_RESOLUTION|>--- conflicted
+++ resolved
@@ -13,30 +13,22 @@
         { "type":"pear", "url":"http://pear.symfony-project.com/" },
         { "type":"git", "url":"http://github.com/phpDocumentor/GraphViz" },
         { "type":"git", "url":"http://github.com/phpDocumentor/ReflectionDocBlock" },
-<<<<<<< HEAD
-        { "type":"git", "url":"http://github.com/phpDocumentor/template.responsive" },
-        { "type":"git", "url":"http://github.com/Cilex/Cilex" }
-=======
         { "type":"git", "url":"http://github.com/phpDocumentor/UnifiedAssetInstaller" },
         { "type":"git", "url":"http://github.com/phpDocumentor/template.responsive" },
         { "type":"git", "url":"http://github.com/phpDocumentor/template.abstract" },
-        { "type":"git", "url":"http://github.com/phpDocumentor/template.new_black" }
->>>>>>> 4b4d5f30
+        { "type":"git", "url":"http://github.com/phpDocumentor/template.new_black" },
+        { "type":"git", "url":"http://github.com/Cilex/Cilex" }
     ],
     "require": {
         "php": ">=5.3.2",
         "ext-xsl": "*",
+        "cilex/cilex": "dev-master",
         "dflydev/markdown": "1.0.*",
         "pear-symfony/EventDispatcher": "1.*",
         "pear-zf2/Zend_Config": "2.*",
         "phpdocumentor/graphviz": "1.*",
         "phpdocumentor/reflection-docblock": "1.*",
-<<<<<<< HEAD
-        "cilex/cilex": "dev-master",
-        "phpdocumentor/template.responsive": "1.*"
-=======
         "phpdocumentor/template-responsive": "dev-master",
         "phpdocumentor/template-new-black": "dev-master"
->>>>>>> 4b4d5f30
     }
 }