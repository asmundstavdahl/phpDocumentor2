--- conflicted
+++ resolved
@@ -29,11 +29,8 @@
         "symfony/config":           "~2.3",
         "jms/serializer":           "~0.12",
 
-<<<<<<< HEAD
-=======
         "herrera-io/phar-update": "1.0.3",
 
->>>>>>> c0e14263
         "zendframework/zend-stdlib":         "~2.1",
         "zendframework/zend-servicemanager": "~2.1",
         "zendframework/zend-config":         "~2.1",
