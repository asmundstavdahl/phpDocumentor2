<?php
/**
 * phpDocumentor
 *
 * PHP Version 5.3
 *
 * @author    Mike van Riel <mike.vanriel@naenius.com>
 * @copyright 2010-2012 Mike van Riel / Naenius. (http://www.naenius.com)
 * @license   http://www.opensource.org/licenses/mit-license.php MIT
 * @link      http://phpdoc.org
 */
namespace phpDocumentor\Command;

use Symfony\Component\Console\Input\InputInterface;
use Symfony\Component\Console\Output\OutputInterface;
use phpDocumentor\Parser\Events\PreFileEvent;
use phpDocumentor\Events\LogEvent;
use phpDocumentor\Events\DebugEvent;

/**
 * Base command for phpDocumentor commands.
 *
 * Includes additional methods to forward the output to the logging events
 * of phpDocumentor.
 */
class Command extends \Cilex\Command\Command
{
    /**
     * Returns boolean based on whether given path is absolute or not.
     *
     * @param string $path Given path
     *
     * @author Michael Wallner <mike@php.net>
     *
     * @see http://pear.php.net/package/File_Util/docs/latest/File/File_Util/
     *     File_Util.html#methodisAbsolute
     *
     * @todo consider moving this method to a more logical place
     *
     * @return boolean True if the path is absolute, false if it is not
     */
    function isAbsolute($path)
    {
        if (preg_match('/(?:\/|\\\)\.\.(?=\/|$)/', $path)) {
            return false;
        }

        // windows detection
        if (defined('OS_WINDOWS') ? OS_WINDOWS : !strncasecmp(PHP_OS, 'win', 3)) {
            return (($path[0] == '/') || preg_match('/^[a-zA-Z]:(\\\|\/)/', $path));
        }

        return ($path[0] == '/') || ($path[0] == '~');
    }

    /**
     * Returns the Progress bar helper.
     *
     * With this helper it is possible to display a progress bar and make it
     * fill.
     *
     * @param InputInterface $input
     *
     * @return \phpDocumentor\Console\Helper\ProgressHelper
     */
    protected function getProgressBar(InputInterface $input)
    {
        if (!$input->getOption('progressbar')) {
            return null;
        }

        return $this->getHelperSet()->get('progress');
    }

    /**
     * Connect the logging events to the output object of Symfony Console.
     *
     * @param OutputInterface $output
     *
     * @return void
     */
    protected function connectOutputToLogging(OutputInterface $output)
    {
        static $already_connected = false;

        // ignore any second or later invocations of this method
        if ($already_connected) {
            return;
        }

        /** @var \phpDocumentor\Event\Dispatcher $event_dispatcher  */
        $event_dispatcher = $this->getService('event_dispatcher');

        /** @var Command $command  */
        $command = $this;

        $event_dispatcher->addListener(
            'parser.file.pre',
<<<<<<< HEAD
            function(\phpDocumentor\Parser\Event\PreFileEvent $event) use ($output) {
=======
            function (PreFileEvent $event) use ($output) {
>>>>>>> 496701e8
                $output->writeln('Parsing <info>'.$event->getFile().'</info>');
            }
        );

        $event_dispatcher->addListener(
            'system.log',
<<<<<<< HEAD
            function(\phpDocumentor\Event\LogEvent $event) use ($command, $output) {
=======
            function (LogEvent $event) use ($command, $output) {
>>>>>>> 496701e8
                $command->logEvent($output, $event);
            }
        );

        $event_dispatcher->addListener(
            'system.debug',
<<<<<<< HEAD
            function(\phpDocumentor\Event\DebugEvent $event) use ($command, $output) {
=======
            function (DebugEvent $event) use ($command, $output) {
>>>>>>> 496701e8
                $command->logEvent($output, $event);
            }
        );

        $already_connected = true;
    }

    /**
     * Logs an event with the output.
     *
     * This method will also colorize the message based on priority and withhold
     * certain logging in case of verbosity or not.
     *
     * @param OutputInterface $output
     * @param LogEvent        $event
     *
     * @return void.
     */
<<<<<<< HEAD
    public function logEvent(
        OutputInterface $output, \phpDocumentor\Event\LogEvent $event
    ) {
=======
    public function logEvent(OutputInterface $output, LogEvent $event)
    {
>>>>>>> 496701e8
        $threshold = \phpDocumentor\Plugin\Core\Log::ERR;
        if ($output->getVerbosity() === OutputInterface::VERBOSITY_VERBOSE) {
            $threshold = \phpDocumentor\Plugin\Core\Log::DEBUG;
        }

        if ($event->getPriority() <= $threshold) {
            $message = $event->getMessage();
            switch ($event->getPriority())
            {
            case \phpDocumentor\Plugin\Core\Log::WARN:
                $message = '<comment>' . $message . '</comment>';
                break;
            case \phpDocumentor\Plugin\Core\Log::EMERG:
            case \phpDocumentor\Plugin\Core\Log::ALERT:
            case \phpDocumentor\Plugin\Core\Log::CRIT:
            case \phpDocumentor\Plugin\Core\Log::ERR:
                $message = '<error>' . $message . '</error>';
                break;
            }
            $output->writeln('  ' . $message);
        }
    }

}<|MERGE_RESOLUTION|>--- conflicted
+++ resolved
@@ -96,33 +96,21 @@
 
         $event_dispatcher->addListener(
             'parser.file.pre',
-<<<<<<< HEAD
-            function(\phpDocumentor\Parser\Event\PreFileEvent $event) use ($output) {
-=======
             function (PreFileEvent $event) use ($output) {
->>>>>>> 496701e8
                 $output->writeln('Parsing <info>'.$event->getFile().'</info>');
             }
         );
 
         $event_dispatcher->addListener(
             'system.log',
-<<<<<<< HEAD
-            function(\phpDocumentor\Event\LogEvent $event) use ($command, $output) {
-=======
             function (LogEvent $event) use ($command, $output) {
->>>>>>> 496701e8
                 $command->logEvent($output, $event);
             }
         );
 
         $event_dispatcher->addListener(
             'system.debug',
-<<<<<<< HEAD
-            function(\phpDocumentor\Event\DebugEvent $event) use ($command, $output) {
-=======
             function (DebugEvent $event) use ($command, $output) {
->>>>>>> 496701e8
                 $command->logEvent($output, $event);
             }
         );
@@ -141,14 +129,8 @@
      *
      * @return void.
      */
-<<<<<<< HEAD
-    public function logEvent(
-        OutputInterface $output, \phpDocumentor\Event\LogEvent $event
-    ) {
-=======
     public function logEvent(OutputInterface $output, LogEvent $event)
     {
->>>>>>> 496701e8
         $threshold = \phpDocumentor\Plugin\Core\Log::ERR;
         if ($output->getVerbosity() === OutputInterface::VERBOSITY_VERBOSE) {
             $threshold = \phpDocumentor\Plugin\Core\Log::DEBUG;
