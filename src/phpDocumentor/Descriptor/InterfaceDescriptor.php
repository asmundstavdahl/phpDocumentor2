--- conflicted
+++ resolved
@@ -78,10 +78,6 @@
             return new Collection();
         }
 
-<<<<<<< HEAD
-        $inheritedConstants = clone $this->getParent()->getConstants();
-        return $inheritedConstants->merge($this->getParent()->getInheritedConstants());
-=======
         $inheritedConstants = new Collection();
 
         /** @var self $parent */
@@ -91,7 +87,6 @@
         }
 
         return $inheritedConstants;
->>>>>>> 469c8d8c
     }
 
     /**
@@ -123,15 +118,8 @@
 
         /** @var self $parent */
         foreach ($this->getParent() as $parent) {
-<<<<<<< HEAD
-            if (is_object($parent)) {
-                $inheritedMethods = $inheritedMethods->merge($parent->getMethods());
-                $inheritedMethods = $inheritedMethods->merge($parent->getInheritedMethods());
-            }
-=======
             $inheritedMethods = $inheritedMethods->merge($parent->getMethods());
             $inheritedMethods = $inheritedMethods->merge($parent->getInheritedMethods());
->>>>>>> 469c8d8c
         }
 
         return $inheritedMethods;
