--- conflicted
+++ resolved
@@ -234,18 +234,12 @@
      */
     private function buildIgnoreSymlinks(\SimpleXMLElement $phpDocumentor)
     {
-<<<<<<< HEAD
-        $ignoreSymlinks = true;
-        if (isset($files->{'ignore-symlinks'})) {
-            $ignoreSymlinks = filter_var($files->{'ignore-symlinks'}, FILTER_VALIDATE_BOOLEAN);
-=======
         if ((array) $phpDocumentor->parser === []) {
             return $this->ignoreSymlinks;
         }
 
         if ((string) $phpDocumentor->parser->files->{'ignore-symlinks'} === '') {
             return $this->ignoreSymlinks;
->>>>>>> 5d235028
         }
 
         return filter_var($phpDocumentor->parser->files->{'ignore-symlinks'}, FILTER_VALIDATE_BOOLEAN);
