--- conflicted
+++ resolved
@@ -96,21 +96,6 @@
     ) {
         switch ($tag->getName())
         {
-<<<<<<< HEAD
-        case 'param':
-            $def = new DocBlox_Parser_DocBlock_Tag_Definition_Param(
-                $namespace, $namespace_aliases, $xml, $tag
-            );
-            break;
-        case 'link':
-            $def = new DocBlox_Parser_DocBlock_Tag_Definition_Link(
-                $namespace, $namespace_aliases, $xml, $tag
-            );
-            break;
-        default:
-            $def = new self($namespace, $namespace_aliases, $xml, $tag);
-            break;
-=======
             case 'property-write':
             case 'property-read':
             case 'property':
@@ -139,7 +124,6 @@
                     $namespace, $namespace_aliases, $xml, $tag
                 );
                 break;
->>>>>>> 99611fc5
         }
 
         $def->configure();
