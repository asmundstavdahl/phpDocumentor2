<?php
/**
 * DocBlox
 *
 * PHP Version 5
 *
 * @category   DocBlox
 * @package    Transformer
 * @author     Mike van Riel <mike.vanriel@naenius.com>
 * @copyright  2010-2011 Mike van Riel / Naenius (http://www.naenius.com)
 * @license    http://www.opensource.org/licenses/mit-license.php MIT
 * @link       http://docblox-project.org
 */

/**
 * Core class responsible for transforming the structure.xml file to a set of artifacts.
 *
 * @category   DocBlox
 * @package    Transformer
 * @author     Mike van Riel <mike.vanriel@naenius.com>
 * @license    http://www.opensource.org/licenses/mit-license.php MIT
 * @link       http://docblox-project.org
 */
class DocBlox_Transformer extends DocBlox_Core_Abstract
{
    /** @var string|null Target location where to output the artifacts */
    protected $target = null;

    /** @var DOMDocument|null DOM of the structure as generated by the parser. */
    protected $source = null;

    /** @var string[] */
    protected $templates = array();

    /** @var DocBlox_Transformer_Behaviour_Collection */
    protected $behaviours = null;

    /** @var DocBlox_Transformer_Transformation[] */
    protected $transformations = array();

    /** @var boolean */
    protected $parsePrivate = false;

    /**
     * Initialize the transformations.
     */
    public function __construct()
    {
        $this->loadTransformations();

        $this->behaviours = new DocBlox_Transformer_Behaviour_Collection(array(
            new DocBlox_Transformer_Behaviour_GeneratePaths(),
            new DocBlox_Transformer_Behaviour_Inherit(),
            new DocBlox_Transformer_Behaviour_Tag_Ignore(),
            new DocBlox_Transformer_Behaviour_Tag_Return(),
<<<<<<< HEAD
            new DocBlox_Transformer_Behaviour_Tag_Param(),
            new DocBlox_Transformer_Behaviour_Tag_Property(),
            new DocBlox_Transformer_Behaviour_Tag_Uses(),
=======
            new DocBlox_Transformer_Behaviour_Tag_Author(),
            new DocBlox_Transformer_Behaviour_Tag_License(),
>>>>>>> 7d03f717
            new DocBlox_Transformer_Behaviour_AddLinkInformation(),
        ));
    }

    /**
     * Sets the target location where to output the artifacts.
     *
     * @throws Exception if the target is not a valid writable directory.
     *
     * @param string $target The target location where to output the artifacts.
     *
     * @return void
     */
    public function setTarget($target)
    {
        $path = realpath($target);
        if (!file_exists($path) && !is_dir($path) && !is_writable($path)) {
            throw new Exception('Given target directory (' . $target . ') does not exist or is not writable');
        }

        $this->target = $path;
    }

    /**
     * Returns the location where to store the artifacts.
     *
     * @return string
     */
    public function getTarget()
    {
        return $this->target;
    }

    /**
     * Sets the location of the structure file.
     *
     * @throws Exception if the source is not a valid readable file.
     *
     * @param string $source The location of the structure file as full path (may be relative).
     *
     * @return void
     */
    public function setSource($source)
    {
        $source = trim($source);

        $xml = new DOMDocument();

        if (substr($source, 0, 5) === '<?xml') {
            $xml->loadXML($source);
        } else {
            $path = realpath($source);
            if (!file_exists($path) || !is_readable($path) || !is_file($path)) {
                throw new Exception('Given source (' . $source . ') does not exist or is not readable');
            }

            // convert to dom document so that the writers do not need to
            $xml->load($path);
        }

        $this->source = $xml;
    }

    /**
     * Returns the source Structure.
     *
     * @return null|DOMDocument
     */
    public function getSource()
    {
        return $this->source;
    }

    public function setParseprivate($val)
    {
        $this->parsePrivate = (boolean)$val;
    }

    public function getParseprivate()
    {
        return $this->parsePrivate;
    }

    /**
     * Sets one or more templates as basis for the transformations.
     *
     * @param string|string[] $template
     *
     * @return void
     */
    public function setTemplates($template)
    {
        // reset
        $this->templates = array();
        $this->transformations = array();

        if (!is_array($template)) {
            $template = array($template);
        }

        foreach ($template as $item)
        {
            $this->addTemplate($item);
        }
    }

    /**
     * Returns the list of templates which are going to be adopted.
     *
     * @return string[]
     */
    public function getTemplates()
    {
        return $this->templates;
    }

    /**
     * Loads the transformation from the configuration and from the given templates and/or transformations.
     *
     * @param string[]                 $templates       Array of template names.
     * @param Transformation[]|array[] $transformations Array of transformations
     *  or arrays representing transformations.
     *
     * @see self::addTransformation() for more details regarding the array structure.
     *
     * @return void
     */
    public function loadTransformations(array $templates = array(), array $transformations = array())
    {
        /** @var Zend_Config_Xml[] $config_transformations */
        $config_transformations = $this->getConfig()->get('transformations', array());

        foreach ($config_transformations as $transformation)
        {
            // if a writer is defined then it is a template; otherwise it is a template
            if (isset($transformation->writer)) {
                $this->addTransformation($transformation->toArray());
                continue;
            }

            $this->addTemplate($transformation->name);
        }

        array_walk($templates, array($this, 'addTemplate'));
        array_walk($transformations, array($this, 'addTransformation'));
    }

    /**
     * Loads a template by name, if an additional array with details is provided it will try to load parameters from it.
     *
     * @param string        $name
     * @param string[]|null $details
     *
     * @return void
     */
    public function addTemplate($name)
    {
        // if the template is already loaded we do not reload it.
        if (in_array($name, $this->getTemplates())) {
            return;
        }

        $config = $this->getConfig();
        $path   = null;

        // if this is an absolute path; load the template into the configuration
        // Please note that this _could_ override an existing template when
        // you have a template in a subfolder with the same name as a default
        // template; we have left this in on purpose to allow people to override
        // templates should they choose to.
        $config_path = rtrim($name, DIRECTORY_SEPARATOR) . '/template.xml';
        if (file_exists($config_path) && is_readable($config_path)) {
            $path = rtrim($name, DIRECTORY_SEPARATOR);
            $template_name_part = basename($path);
            $cache_path = rtrim($config->paths->themes, '/\\')
            . DIRECTORY_SEPARATOR . 'cache'
            . DIRECTORY_SEPARATOR . $template_name_part;

            // move the files to a cache location and then change the path
            // variable to match the new location
            $this->copyRecursive($path, $cache_path);
            $path = $cache_path;

            // transform all directory separators to underscores and lowercase
            $name = strtolower(str_replace(
                DIRECTORY_SEPARATOR, '_',
                rtrim($name, DIRECTORY_SEPARATOR)
            ));

            $config->templates->$name = new Zend_Config_Xml($config_path);
        }

        if (!isset($config->templates->$name)) {
            throw new InvalidArgumentException('Template "' . $name . '" could not be found');
        }

        // track templates to be able to refer to them later
        $this->templates[] = $name;

        // template does not have transformations; return
        if (!isset($config->templates->$name->transformations)) {
            return;
        }

        $transformations = $config->templates->$name->transformations->transformation->toArray();

        // if the array key is not numeric; then there is a single value instead of an array of transformations
        $transformations = (is_numeric(key($transformations)))
            ? $transformations
            : array($transformations);

        foreach ($transformations as $transformation)
        {
            // if this is an externally loaded template we add the template_path
            // as parameter as this is used as extra option when determining
            // where the source of a transformation may lie.
            if ($path !== null)
            {
                if (isset($transformation['parameters']))
                {
                    $transformation['parameters'] = array();
                }
                $transformation['parameters']['template_path'] = $path;
            }
            $this->addTransformation($transformation);
        }
    }

    /**
     * Adds the given transformation to the transformer for execution.
     *
     * It is also allowed to pass an array notation for the transformation; then this method will create
     * a transformation object out of it.
     *
     * The structure for this array must be:
     * array(
     *   'query'        => <query>,
     *   'writer'       => <writer>,
     *   'source'       => <source>,
     *   'artifact'     => <artifact>,
     *   'parameters'   => array(<parameters>),
     *   'dependencies' => array(<dependencies>)
     * )
     *
     * @param Transformation|array $transformation
     *
     * @return void
     */
    public function addTransformation($transformation)
    {
        if (is_array($transformation)) {
            // check if all required items are present
            if (!key_exists('query', $transformation)
                || !key_exists('writer', $transformation)
                || !key_exists('source', $transformation)
                || !key_exists('artifact', $transformation)) {
                throw new InvalidArgumentException(
                    'Transformation array is missing elements, received: ' . var_export($transformation, true)
                );
            }

            $transformation_obj = new DocBlox_Transformer_Transformation(
                $this,
                $transformation['query'],
                $transformation['writer'],
                $transformation['source'],
                $transformation['artifact']
            );
            if (isset($transformation['parameters']) && is_array($transformation['parameters'])) {
                $transformation_obj->setParameters($transformation['parameters']);
            }

            $transformation = $transformation_obj;
        }

        // if it is still not an object; fail
        if (!is_object($transformation)) {
            throw new InvalidArgumentException(
                'Only transformations of type (or descended from) DocBlox_Transformer_Transformation can be used in the '
                . 'transformation process; received: ' . gettype($transformation)
            );
        }

        // if the object is not a DocBlox_Transformer_Transformation; we cannot use it
        if (!$transformation instanceof DocBlox_Transformer_Transformation) {
            throw new InvalidArgumentException(
                'Only transformations of type (or descended from) DocBlox_Transformer_Transformation can be used in the '
                . 'transformation process; received: ' . get_class($transformation)
            );
        }

        $this->transformations[] = $transformation;
    }

    /**
     * Returns the transformation which this transformer will process.
     *
     * @return DocBlox_Transformer_Transformation[]
     */
    public function getTransformations()
    {
        return $this->transformations;
    }

    /**
     * Executes each transformation.
     *
     * @return void
     */
    public function execute()
    {
        $xml = $this->getSource();

        if ($xml)
        {
            if (!$this->getParseprivate()) {
                $this->behaviours->addBehaviour(new DocBlox_Transformer_Behaviour_Tag_Internal());
            }

            $this->behaviours->setLogger(DocBlox_Core_Abstract::$logger);
            $xml = $this->behaviours->process($xml);
        }

        foreach ($this->getTransformations() as $transformation)
        {
            $this->log('Applying transformation query ' . $transformation->getQuery()
                       . ' using writer ' . get_class($transformation->getWriter()));

            $transformation->execute($xml);
        }
    }

    /**
     * Converts a source file name to the name used for generating the end result.
     *
     * @param string $file
     *
     * @return string
     */
    public function generateFilename($file)
    {
        $info = pathinfo(str_replace(DIRECTORY_SEPARATOR, '_', trim($file, DIRECTORY_SEPARATOR . '.')));
        return 'db_' . $info['filename'] . '.html';
    }

    /**
     * Copies a file or folder recursively to another location.
     *
     * @param string $src The source location to copy
     * @param string $dst The destination location to copy to
     *
     * @throws Exception if $src does not exist or $dst is not writable
     *
     * @return void
     */
    public function copyRecursive($src, $dst)
    {
        // if $src is a normal file we can do a regular copy action
        if (is_file($src))
        {
            copy($src, $dst);
            return;
        }

        $dir = opendir($src);
        if (!$dir) {
            throw new Exception('Unable to locate path "' . $src . '"');
        }

        // check if the folder exists, otherwise create it
        if ((!file_exists($dst)) && (false === mkdir($dst))) {
            throw new Exception('Unable to create folder "' . $dst . '"');
        }

        while (false !== ($file = readdir($dir)))
        {
            if (($file != '.') && ($file != '..')) {
                if (is_dir($src . '/' . $file)) {
                    $this->copyRecursive($src . '/' . $file, $dst . '/' . $file);
                }
                else
                {
                    copy($src . '/' . $file, $dst . '/' . $file);
                }
            }
        }
        closedir($dir);
    }

}<|MERGE_RESOLUTION|>--- conflicted
+++ resolved
@@ -53,14 +53,11 @@
             new DocBlox_Transformer_Behaviour_Inherit(),
             new DocBlox_Transformer_Behaviour_Tag_Ignore(),
             new DocBlox_Transformer_Behaviour_Tag_Return(),
-<<<<<<< HEAD
             new DocBlox_Transformer_Behaviour_Tag_Param(),
             new DocBlox_Transformer_Behaviour_Tag_Property(),
             new DocBlox_Transformer_Behaviour_Tag_Uses(),
-=======
             new DocBlox_Transformer_Behaviour_Tag_Author(),
             new DocBlox_Transformer_Behaviour_Tag_License(),
->>>>>>> 7d03f717
             new DocBlox_Transformer_Behaviour_AddLinkInformation(),
         ));
     }
