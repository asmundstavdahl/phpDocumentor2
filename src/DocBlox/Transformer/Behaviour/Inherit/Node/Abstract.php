<?php
/**
 * DocBlox
 *
 * PHP Version 5
 *
 * @category   DocBlox
 * @package    Transformer
 * @subpackage Behaviour
 * @author     Mike van Riel <mike.vanriel@naenius.com>
 * @copyright  2010-2011 Mike van Riel / Naenius (http://www.naenius.com)
 * @license    http://www.opensource.org/licenses/mit-license.php MIT
 * @link       http://docblox-project.org
 */

/**
 * Base class for adding inheritance to an element.
 *
 * @category   DocBlox
 * @package    Transformer
 * @subpackage Behaviour
 * @author     Mike van Riel <mike.vanriel@naenius.com>
 * @license    http://www.opensource.org/licenses/mit-license.php MIT
 * @link       http://docblox-project.org
 */
abstract class DocBlox_Transformer_Behaviour_Inherit_Node_Abstract
{
    /** @var DOMElement */
    protected $node = null;

    /** @var string[] All class tags that are inherited when none are defined */
    protected $inherited_tags = array(
        'version',
        'copyright',
        'author'
    );

    /**
     * Initialize the inheritance for this node.
     *
     * @param DOMElement $node
     */
    public function __construct(DOMElement $node)
    {
        $this->node = $node;
    }

    /**
     * Returns the name of the given method or property node.
     *
     * @return string
     */
    protected function getNodeName()
    {
        return current($this->getDirectElementsByTagName($this->node, 'name'))
            ->nodeValue;
    }

    /**
     * Returns the docblock element for the given node; if none exists it will
     * be added.
     *
     * @return DOMElement
     */
    protected function getDocBlockElement()
    {
        $docblocks = $this->getDirectElementsByTagName($this->node, 'docblock');

        // if this method does not yet have a docblock; add one; even
        // though DocBlox throws a warning about a missing DocBlock!
        if (count($docblocks) < 1) {
            $docblock = new DOMElement('docblock');
            $this->node->appendChild($docblock);
        } else {
            /** @var DOMElement $docblock  */
            $docblock = reset($docblocks);
        }

        return $docblock;
    }

    /**
     * Returns the elements with the given tag name that can be found
     * as direct children of $node.
     *
     * getElementsByTagName returns all DOMElements with the given tag name
     * regardless where in the DOM subtree they are. This method checks whether
     * the parent node matches the given node and thus determines whether it is
     * a direct child.
     *
     * @param DOMElement $node
     * @param string     $element_name
     *
     * @return DOMElement[]
     */
    protected function getDirectElementsByTagName(DOMElement $node, $element_name)
    {
        $result   = array();
        if (!$node->hasChildNodes()) {
            return $result;
        }

        $elements = $node->childNodes;
        for($i = 0; $i < $elements->length; $i++) {
            $element = $elements->item($i);
            if ($element->nodeName != $element_name) {
                continue;
            }

            $result[] = $element;
        }

        return $result;
    }

    /**
     * Copies the short description from the Super element's DocBlock to the
     * Sub element's DocBlock if the sub element has none.
     *
     * @param DOMElement $super_docblock
     * @param DOMElement $docblock
     *
     * @return void
     */
    public function copyShortDescription(DOMElement $super_docblock,
        DOMElement $docblock)
    {
        /** @var DOMElement $desc  */
        $desc = current($this->getDirectElementsByTagName($docblock, 'description'));

        $super_desc = current(
            $this->getDirectElementsByTagName($super_docblock, 'description')
        );

        if ((($desc === false) || (!trim($desc->nodeValue)))
            && ($super_desc !== false)
        ) {
            if ($desc !== false) {
                $docblock->removeChild($desc);
            }

            $docblock->appendChild(clone $super_desc);
        }
    }

    /**
     * Copies the long description from the Super element's DocBlock to the
     * Sub element's DocBlock if the sub element has none.
     *
     * @param DOMElement $super_docblock
     * @param DOMElement $docblock
     *
     * @return void
     */
    public function copyLongDescription(DOMElement $super_docblock,
        DOMElement $docblock)
    {
        /** @var DOMElement $desc  */
        $desc = current(
            $this->getDirectElementsByTagName($docblock, 'long-description')
        );

        $super_desc = current(
            $this->getDirectElementsByTagName($super_docblock, 'long-description')
        );

        if ((($desc === false) || (!trim($desc->nodeValue)))
            && ($super_desc !== false)
        ) {
            if ($desc !== false) {
                $docblock->removeChild($desc);
            }

            $docblock->appendChild(clone $super_desc);
        } elseif ($desc && $super_desc) {
            // if a long description exists in both child and parent; insert the
            // parent's LD when the inline tag {@inheritdoc} is used.
            $desc->nodeValue = htmlspecialchars(
                str_ireplace(
                    '{@inheritdoc}',
                    $super_desc->nodeValue,
                    $desc->nodeValue
                )
            );
        }
    }

    /**
     * Copies the tags from the super docblock to this one if it matches
     * the criteria.
     *
     * Criteria for copying are:
     *
     * * Tag name must be in the list of to-be-copied tag names
     * * No tag with that name may be in the sub element
     *
     * @param string[]   $tag_types      array of to-be-copied tag names.
     * @param DOMElement $super_docblock DocBlock of the super element.
     * @param DOMElement $docblock       DocBlock of the sub element.
     *
     * @return void
     */
    protected function copyTags(array $tag_types, DOMElement $super_docblock,
        DOMElement $docblock)
    {
        // get the names of all existing tags because we should only add
        // parent tags if there are none in the existing docblock
        $existing_tag_names = array();
        foreach ($this->getDirectElementsByTagName($docblock, 'tag') as $tag)
        {
            $existing_tag_names[] = $tag->getAttribute('name');
        }
        $existing_tag_names = array_unique($existing_tag_names);

        /** @var DOMElement $tag */
        foreach ($this->getDirectElementsByTagName($super_docblock, 'tag') as $tag) {
            $tag_name = $tag->getAttribute('name');

            if (in_array($tag_name, $tag_types)
                && (!in_array($tag_name, $existing_tag_names))
            ) {
                $child = clone $tag;
                $child->setAttribute('line', $this->node->getAttribute('line'));
                $docblock->appendChild($child);
            }
        }
    }

    /**
     * Combines the docblock of an overridden method with this one if applicable.
     *
     * @param mixed[]    $super        Array containing a flat list of methods for
     *     a tree of inherited classes.
     * @param string     $class_name   Name of the current class.
     *
     * @return void
     */
    public function apply(array &$super, $class_name)
    {
        // the name is always the first encountered child element with
        // tag name 'name'
        $node_name = $this->getNodeName();

        // only process if the super has a node with this name
        if (isset($super[$node_name])) {
            $docblock = $this->getDocBlockElement();

            /** @var DOMElement $super_object  */
            $super_object = $super[$node_name]['object'];
            $super_class  = $super[$node_name]['class'];

            // add an element which defines which class' element you override
            $this->node->appendChild(new DOMElement('overrides-from', $super_class));

<<<<<<< HEAD
            if ($super_docblock) {
=======
            /** @var DOMElement $super_docblock  */
            $super_docblock = current(
                $this->getDirectElementsByTagName($super_object, 'docblock')
            );

            // only copy the docblock info when it is present in the superclass
            if ($super_docblock)
            {
>>>>>>> 9d1b9122
                $this->copyShortDescription($super_docblock, $docblock);
                $this->copyLongDescription($super_docblock, $docblock);
                $this->copyTags($this->inherited_tags, $super_docblock, $docblock);
            }
        }

<<<<<<< HEAD
        // store the element in the super array; we use this in the Class
        // inheritance to add 'inherited' methods (methods not present in this
        // class by definition but injected via a superclass)
=======
>>>>>>> 9d1b9122
        $super[$node_name] = array(
            'class' => $class_name,
            'object' => $this->node
        );
    }

}<|MERGE_RESOLUTION|>--- conflicted
+++ resolved
@@ -252,9 +252,6 @@
             // add an element which defines which class' element you override
             $this->node->appendChild(new DOMElement('overrides-from', $super_class));
 
-<<<<<<< HEAD
-            if ($super_docblock) {
-=======
             /** @var DOMElement $super_docblock  */
             $super_docblock = current(
                 $this->getDirectElementsByTagName($super_object, 'docblock')
@@ -263,19 +260,15 @@
             // only copy the docblock info when it is present in the superclass
             if ($super_docblock)
             {
->>>>>>> 9d1b9122
                 $this->copyShortDescription($super_docblock, $docblock);
                 $this->copyLongDescription($super_docblock, $docblock);
                 $this->copyTags($this->inherited_tags, $super_docblock, $docblock);
             }
         }
 
-<<<<<<< HEAD
         // store the element in the super array; we use this in the Class
         // inheritance to add 'inherited' methods (methods not present in this
         // class by definition but injected via a superclass)
-=======
->>>>>>> 9d1b9122
         $super[$node_name] = array(
             'class' => $class_name,
             'object' => $this->node
