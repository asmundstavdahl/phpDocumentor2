<?php
/**
 * DocBlox
 *
 * PHP Version 5
 *
 * @category   DocBlox
 * @package    Plugin
 * @subpackage Core
 * @author     Mike van Riel <mike.vanriel@naenius.com>
 * @copyright  2010-2011 Mike van Riel / Naenius (http://www.naenius.com)
 * @license    http://www.opensource.org/licenses/mit-license.php MIT
 * @link       http://docblox-project.org
 */

/**
 * Listener for the Core Plugin.
 *
 * @category   DocBlox
 * @package    Plugin
 * @subpackage Core
 * @author     Mike van Riel <mike.vanriel@naenius.com>
 * @license    http://www.opensource.org/licenses/mit-license.php MIT
 * @link       http://docblox-project.org
 */
class DocBlox_Plugin_Core_Listener extends DocBlox_Plugin_ListenerAbstract
{
    /** @var DocBlox_Core_Log Logger for DocBlox*/
    protected $logger = null;

    /**
     * Configures this listener; initializes and connects the logger.
     *
     * @return void
     */
    protected function configure()
    {
        $this->logger = new DocBlox_Core_Log(DocBlox_Core_Log::FILE_STDOUT);
        $this->logger->setThreshold($this->getConfiguration()->logging->level);

        $this->getEventDispatcher()->connect(
            'system.log.threshold', array($this->logger, 'setThreshold')
        );
        $this->event_dispatcher->connect('system.log', array($this->logger, 'log'));
    }

    /**
     * Applies all behaviours prior to transformation.
     *
     * @param sfEvent $data Event object containing the parameters.
     *
     * @docblox-event transformer.transform.pre
     *
     * @return void
     */
    public function applyBehaviours(sfEvent $data)
    {
        if (!$data->getSubject() instanceof DocBlox_Transformer) {
            throw new DocBlox_Plugin_Core_Exception(
                'Unable to apply behaviours, the invoking object is not a '
                . 'DocBlox_Transformer'
            );
        }

        $behaviours = new DocBlox_Plugin_Core_Transformer_Behaviour_Collection(
            $data->getSubject(),
            array(
                 new DocBlox_Plugin_Core_Transformer_Behaviour_GeneratePaths(),
                 new DocBlox_Plugin_Core_Transformer_Behaviour_Inherit(),
                 new DocBlox_Plugin_Core_Transformer_Behaviour_Tag_Ignore(),
                 new DocBlox_Plugin_Core_Transformer_Behaviour_Tag_Return(),
                 new DocBlox_Plugin_Core_Transformer_Behaviour_Tag_Param(),
                 new DocBlox_Plugin_Core_Transformer_Behaviour_Tag_Property(),
                 new DocBlox_Plugin_Core_Transformer_Behaviour_Tag_Method(),
                 new DocBlox_Plugin_Core_Transformer_Behaviour_Tag_Uses(),
                 new DocBlox_Plugin_Core_Transformer_Behaviour_Tag_Author(),
                 new DocBlox_Plugin_Core_Transformer_Behaviour_Tag_License(),
                 new DocBlox_Plugin_Core_Transformer_Behaviour_Tag_Internal(),
                 new DocBlox_Plugin_Core_Transformer_Behaviour_AddLinkInformation(),
            )
        );

        $data['source'] = $behaviours->process($data['source']);
    }

    /**
     * Checks all DocBlox whether they match the given rules.
     *
     * @param sfEvent $data Event object containing the parameters.
     *
     * @docblox-event reflection.docblock-extraction.post
     *
     * @return void
     */
    public function validateDocBlocks(sfEvent $data)
    {
        /** @var DocBlox_Reflection_DocBlockedAbstract $element  */
        $element = $data->getSubject();

        /** @var DocBlox_Reflection_DocBlock $docblock  */
        $docblock = $data['docblock'];

        // get the type of element
        $type = substr(
            get_class($element),
            strrpos(get_class($element), '_') + 1
        );

        // if the object has no DocBlock _and_ is not a Closure; throw a warning
        if (!$docblock && !(($type == 'Function')
            && ($element->getName() == 'Closure'))
        ) {
            $this->logParserError(
                'ERROR', 'No DocBlock was found for ' . $type . ' '
                . $element->getName(), $element->getLineNumber()
            );
        }

        // no docblock so no reason to validate
        if (!$docblock) {
            return;
        }

<<<<<<< HEAD
        $class = 'DocBlox_Plugin_Core_Parser_DocBlock_Validator_' . $type;
        if (@class_exists($class)) {
            /**
             * @var DocBlox_Plugin_Core_Parser_DocBlock_Validator_Abstract $validator
             */
            $validator = new $class(
                $element->getName(),
                $docblock->line_number,
                $docblock,
                $element
            );
=======
        $validatorOptions = $this->loadConfiguration();

        foreach (array('Deprecated', 'Required', $type) as $validator) {

            $class = 'DocBlox_Plugin_Core_Parser_DocBlock_Validator_' . $validator;
            if (@class_exists($class)) {

                $val = new $class(
                    $element->getName(),
                    $docblock->line_number,
                    $docblock,
                    $element
                );
>>>>>>> a601ebb8

                $val->setOptions($validatorOptions);
                $val->isValid();
            }
        }
    }

    /**
<<<<<<< HEAD
     * Prepare the tag to be injected into the XML file.
     *
     * @param sfEvent $data Event object containing the parameters.
=======
     * @docblox-event reflection.docblock.tag.export
>>>>>>> a601ebb8
     *
     * @docblox-event reflection.docblock.tag.export
     *
     * @return void
     */
    public function exportTag(sfEvent $data)
    {
        /** @var DocBlox_Reflection_DocBlockedAbstract $subject  */
        $subject = $data->getSubject();

        DocBlox_Plugin_Core_Parser_DocBlock_Tag_Definition::create(
            $subject->getNamespace(),
            $subject->getNamespaceAliases(),
            $data['xml'],
            $data['object']
        );
    }

    /**
     * Load the configuration from the plugin.xml file
     *
     * @return array
     */
    protected function loadConfiguration()
    {
        $configOptions = $this->plugin->getOptions();
        $validatorOptions = array();

        foreach (array('deprecated', 'required') as $tag) {
            $validatorOptions[$tag] = $this->loadConfigurationByElement($configOptions, $tag);
        }

        return $validatorOptions;
    }

    /**
     * Load the configuration for given element (deprecated/required)
     *
     * @param array  $configOptions The configuration from the plugin.xml file
     * @param string $configType    Required/Deprecated for the time being
     *
     * @return array
     */
    protected function loadConfigurationByElement($configOptions, $configType)
    {
        $validatorOptions = array();

        if (isset($configOptions[$configType]->tag)) {

            foreach ($configOptions[$configType]->tag as $tag) {
                $tagName = (string)$tag['name'];

                if (isset($tag->element)) {
                    foreach ($tag->element as $type) {
                        $typeName = (string)$type;
                        $validatorOptions[$typeName][] = $tagName;
                    }
                } else {
                    $validatorOptions['__ALL__'][] = $tagName;
                }
            }
        }

        return $validatorOptions;
    }
}<|MERGE_RESOLUTION|>--- conflicted
+++ resolved
@@ -121,19 +121,6 @@
             return;
         }
 
-<<<<<<< HEAD
-        $class = 'DocBlox_Plugin_Core_Parser_DocBlock_Validator_' . $type;
-        if (@class_exists($class)) {
-            /**
-             * @var DocBlox_Plugin_Core_Parser_DocBlock_Validator_Abstract $validator
-             */
-            $validator = new $class(
-                $element->getName(),
-                $docblock->line_number,
-                $docblock,
-                $element
-            );
-=======
         $validatorOptions = $this->loadConfiguration();
 
         foreach (array('Deprecated', 'Required', $type) as $validator) {
@@ -147,7 +134,6 @@
                     $docblock,
                     $element
                 );
->>>>>>> a601ebb8
 
                 $val->setOptions($validatorOptions);
                 $val->isValid();
@@ -156,13 +142,9 @@
     }
 
     /**
-<<<<<<< HEAD
      * Prepare the tag to be injected into the XML file.
      *
      * @param sfEvent $data Event object containing the parameters.
-=======
-     * @docblox-event reflection.docblock.tag.export
->>>>>>> a601ebb8
      *
      * @docblox-event reflection.docblock.tag.export
      *
