<<<<<<< HEAD
<?php
class DocBlox_Parser extends DocBlox_Abstract
{
  protected $ignore_patterns = array();
  protected $existing_xml    = null;
  protected $force           = false;
  protected $validate        = false;
  protected $markers         = array('TODO', 'FIXME');

  public function isForced()
  {
    return $this->force;
  }

  public function doValidation()
  {
    return $this->validate;
  }

  public function setForced($forced)
  {
    $this->force = $forced;
  }

  public function setValidate($validate)
  {
    $this->validate = $validate;
  }

  public function getMarkers()
  {
    return $this->markers;
  }

  public function setMarkers($markers)
  {
    $this->markers = $markers;
  }

  /**
   * Imports an existing XML source to enable incremental parsing
   *
   * @param string $xml
   *
   * @return void
   */
  public function setExistingXml($xml)
  {
    $dom = null;
    if ($xml !== null)
    {
      $dom = new DOMDocument();
      $dom->loadXML($xml);
    }

    $this->existing_xml = $dom;
  }

  public function addIgnorePattern($pattern)
  {
    $this->ignore_patterns[] = $pattern;
  }

  public function setIgnorePatterns(array $patterns)
  {
    $this->ignore_patterns = $patterns;
  }

  function parseFile($filename)
  {
    $this->log('Starting to parse file: '.$filename);
    $this->debug('Starting to parse file: '.$filename);
    $this->resetTimer();
    $result = null;

    try
    {
      $file = new DocBlox_Reflection_File($filename, $this->doValidation());
      $file->setMarkers($this->getMarkers());

      if (($this->existing_xml !== null) && (!$this->isForced()))
      {
        $xpath = new DOMXPath($this->existing_xml);

        /** @var DOMNodeList $qry */
        $qry = $xpath->query('/project/file[@path=\''.ltrim($file->getName()  , './').'\' and @hash=\''.$file->getHash().'\']');
        if ($qry->length > 0)
        {
          $new_dom = new DOMDocument('1.0', 'utf-8');
          $new_dom->appendChild($new_dom->importNode($qry->item(0), true));
          $result = $new_dom->saveXML();

          $this->log('>> File has not changed since last build, reusing the old definition');
        }
      }

      if ($result === null)
      {
        $file->process();
        $result = $file->__toXml();
      }
    } catch(Exception $e)
    {
      $this->log('>>  Unable to parse file, an error was detected: '.$e->getMessage(), Zend_Log::ALERT);
      $this->debug('Unable to parse file "'.$filename.'", an error was detected: '.$e->getMessage());
      $result = false;
    }
    $this->debug('>> Memory after processing of file: '.number_format(memory_get_usage()).' bytes');
    $this->debugTimer('>> Parsed file');

    return $result;
  }

  /**
   * Generates a hierarchical array of namespaces with their singular name from a single level list of namespaces
   * with their full name.
   *
   * @param array $namespaces
   *
   * @return array
   */
  protected function generateNamespaceTree($namespaces)
  {
    sort($namespaces);

    $result = array();
    foreach ($namespaces as $namespace)
    {
      $namespace_list = explode('\\', $namespace);

      $node = &$result;
      foreach($namespace_list as $singular)
      {
        if (!isset($node[$singular]))
        {
          $node[$singular] = array();
        }

        $node = &$node[$singular];
      }
    }

    return $result;
  }

  /**
   * Recursive method to create a hierarchical set of nodes in the dom.
   *
   * @param array $namespaces
   * @param DOMElement $parent_element
   *
   * @return void
   */
  protected function generateNamespaceElements($namespaces, $parent_element)
  {
    foreach($namespaces as $name => $sub_namespaces)
    {
      $node = new DOMElement('namespace');
      $parent_element->appendChild($node);
      $node->setAttribute('name', $name);
      $this->generateNamespaceElements($sub_namespaces, $node);
    }
  }

  public function parseFiles($files)
  {
    $this->log('Starting to process '.count($files).' files').PHP_EOL;
    $timer = new sfTimer();

    // if the version has changed and we are not doing a full rebuild; force one
    if (($this->existing_xml)
      && ($this->existing_xml->documentElement->getAttribute('version') != DocBlox_Abstract::VERSION)
      && (!$this->isForced()))
    {
      $this->log('Version of DocBlox has changed since the last build; forcing a full re-build');
      $this->setForced(true);
    }

    // convert patterns to regex's
    foreach($this->ignore_patterns as &$pattern)
    {
      $pattern = $this->convertToPregCompliant($pattern);
    }
//    $this->log('Time1: '.round($timer->getElapsedTime(),4).'s').PHP_EOL;

    $dom = new DOMDocument('1.0', 'utf-8');
    $dom->loadXML('<project version="'.DocBlox_Abstract::VERSION.'"></project>');

    foreach ($files as $file)
    {
      // check if the file is in an ignore pattern, if so, skip it
      foreach($this->ignore_patterns as $pattern)
      {
        if (preg_match('/^'.$pattern.'$/', $file))
        {
          $this->log('-- File "'.$file.'" matches ignore pattern, skipping');
          continue 2;
        }
      }

      $xml = $this->parseFile($file);
      if ($xml === false)
      {
        continue;
      }

      $dom_prop = new DOMDocument();
      $dom_prop->loadXML(trim($xml));

      $xpath = new DOMXPath($dom_prop);
      $qry = $xpath->query('/*');
      for ($i = 0; $i < $qry->length; $i++)
      {
        $dom->documentElement->appendChild($dom->importNode($qry->item($i), true));
      }
    }

    // collect all packages and store them in the XML
    // TODO: the subpackages should be collected and stored as well!
    $this->log('Collecting all packages');
    $xpath = new DOMXPath($dom);
    $packages = array();
    $qry = $xpath->query('//class/docblock/tag[@name="package"]|//file/docblock/tag[@name="package"]');
    for ($i = 0; $i < $qry->length; $i++)
    {
      if (isset($packages[$qry->item($i)->nodeValue]))
      {
        continue;
      }
      $packages[$qry->item($i)->nodeValue] = true;
      $node = new DOMElement('package', $qry->item($i)->nodeValue);
      $dom->documentElement->appendChild($node);
    }

    $this->log('Collecting all namespaces');
    $xpath = new DOMXPath($dom);
    $namespaces = array();
    $qry = $xpath->query('//@namespace');
    for ($i = 0; $i < $qry->length; $i++)
    {
      if (isset($namespaces[$qry->item($i)->nodeValue]))
      {
        continue;
      }
      $namespaces[$qry->item($i)->nodeValue] = true;
    }

    $namespaces = $this->generateNamespaceTree(array_keys($namespaces));
    $this->generateNamespaceElements($namespaces, $dom->documentElement);

    $this->log('Collecting all marker types');
    foreach ($this->getMarkers() as $marker)
    {
      $node = new DOMElement('marker', strtolower($marker));
      $dom->documentElement->appendChild($node);
    }

    $dom->formatOutput = true;
    $xml = $dom->saveXML();
    $this->log('--');
    $this->log('Elapsed time to parse all files: '.round($timer->getElapsedTime(), 2).'s');
    $this->log('Peak memory usage: '.round(memory_get_peak_usage() / 1024 / 1024, 2).'M');

    return $xml;
  }

  /**
   * Converts $s into a string that can be used with preg_match
   *
   * @param string $string string with wildcards ? and *
   *
   * @author Greg Beaver <cellog@php.net>
   *
   * @see PhpDocumentor/phpDocumentor/Io.php
   *
   * @return string converts * to .*, ? to ., etc.
   */
  function convertToPregCompliant($string)
  {
      $y = '\/';
      if (DIRECTORY_SEPARATOR == '\\')
      {
          $y = '\\\\';
      }
      $string = str_replace('/', DIRECTORY_SEPARATOR, $string);
      $x = strtr($string, array('?' => '.','*' => '.*','.' => '\\.','\\' => '\\\\','/' => '\\/',
                              '[' => '\\[',']' => '\\]','-' => '\\-'));
      if (strpos($string, DIRECTORY_SEPARATOR) !== false &&
          strrpos($string, DIRECTORY_SEPARATOR) === strlen($string) - 1)
      {
          $x = "(?:.*$y$x?.*|$x.*)";
      }
      return $x;
  }
=======
<?php
class DocBlox_Parser extends DocBlox_Abstract
{
  protected $ignore_patterns = array();
  protected $existing_xml    = null;
  protected $force           = false;
  protected $validate        = false;
  protected $markers         = array('TODO', 'FIXME');

  public function isForced()
  {
    return $this->force;
  }

  public function doValidation()
  {
    return $this->validate;
  }

  public function setForced($forced)
  {
    $this->force = $forced;
  }

  public function setValidate($validate)
  {
    $this->validate = $validate;
  }

  public function getMarkers()
  {
    return $this->markers;
  }

  public function setMarkers($markers)
  {
    $this->markers = $markers;
  }

  /**
   * Imports an existing XML source to enable incremental parsing
   *
   * @param string $xml
   *
   * @return void
   */
  public function setExistingXml($xml)
  {
    $dom = null;
    if ($xml !== null)
    {
      $dom = new DOMDocument();
      $dom->loadXML($xml);
    }

    $this->existing_xml = $dom;
  }

  public function addIgnorePattern($pattern)
  {
    $this->ignore_patterns[] = $pattern;
  }

  public function setIgnorePatterns(array $patterns)
  {
    $this->ignore_patterns = $patterns;
  }

  function parseFile($filename)
  {
    $this->log('Starting to parse file: '.$filename);
    $this->debug('Starting to parse file: '.$filename);
    $this->resetTimer();
    $result = null;

    try
    {
      $file = new DocBlox_Reflection_File($filename, $this->doValidation());
      $file->setMarkers($this->getMarkers());

      if (($this->existing_xml !== null) && (!$this->isForced()))
      {
        $xpath = new DOMXPath($this->existing_xml);

        /** @var DOMNodeList $qry */
        $qry = $xpath->query('/project/file[@path=\''.ltrim($file->getName()  , './').'\' and @hash=\''.$file->getHash().'\']');
        if ($qry->length > 0)
        {
          $new_dom = new DOMDocument('1.0', 'utf-8');
          $new_dom->appendChild($new_dom->importNode($qry->item(0), true));
          $result = $new_dom->saveXML();

          $this->log('>> File has not changed since last build, reusing the old definition');
        }
      }

      if ($result === null)
      {
        $file->process();
        $result = $file->__toXml();
      }
    } catch(Exception $e)
    {
      $this->log('>>  Unable to parse file, an error was detected: '.$e->getMessage(), Zend_Log::ALERT);
      $this->debug('Unable to parse file "'.$filename.'", an error was detected: '.$e->getMessage());
      $result = false;
    }
    $this->debug('>> Memory after processing of file: '.number_format(memory_get_usage()).' bytes');
    $this->debugTimer('>> Parsed file');

    return $result;
  }

  /**
   * Generates a hierarchical array of namespaces with their singular name from a single level list of namespaces
   * with their full name.
   *
   * @param array $namespaces
   *
   * @return array
   */
  protected function generateNamespaceTree($namespaces)
  {
    sort($namespaces);

    $result = array();
    foreach ($namespaces as $namespace)
    {
      $namespace_list = explode('\\', $namespace);

      $node = &$result;
      foreach($namespace_list as $singular)
      {
        if (!isset($node[$singular]))
        {
          $node[$singular] = array();
        }

        $node = &$node[$singular];
      }
    }

    return $result;
  }

  /**
   * Recursive method to create a hierarchical set of nodes in the dom.
   *
   * @param array $namespaces
   * @param DOMElement $parent_element
   *
   * @return void
   */
  protected function generateNamespaceElements($namespaces, $parent_element)
  {
    foreach($namespaces as $name => $sub_namespaces)
    {
      $node = new DOMElement('namespace');
      $parent_element->appendChild($node);
      $node->setAttribute('name', $name);
      $this->generateNamespaceElements($sub_namespaces, $node);
    }
  }

  public function parseFiles($files)
  {
    $this->log('Starting to process '.count($files).' files').PHP_EOL;
    $timer = new sfTimer();

    // if the version has changed and we are not doing a full rebuild; force one
    if (($this->existing_xml->documentElement->getAttribute('version') != DocBlox_Abstract::VERSION) && (!$this->isForced()))
    {
      $this->log('Version of DocBlox has changed since the last build; forcing a full re-build');
      $this->setForced(true);
    }

    // convert patterns to regex's
    foreach($this->ignore_patterns as &$pattern)
    {
      $pattern = $this->convertToPregCompliant($pattern);
    }
//    $this->log('Time1: '.round($timer->getElapsedTime(),4).'s').PHP_EOL;

    $dom = new DOMDocument('1.0', 'utf-8');
    $dom->loadXML('<project version="'.DocBlox_Abstract::VERSION.'"></project>');

    foreach ($files as $file)
    {
      // check if the file is in an ignore pattern, if so, skip it
      foreach($this->ignore_patterns as $pattern)
      {
        if (preg_match('/^'.$pattern.'$/', $file))
        {
          $this->log('-- File "'.$file.'" matches ignore pattern, skipping');
          continue 2;
        }
      }

      $xml = $this->parseFile($file);
      if ($xml === false)
      {
        continue;
      }

      $dom_prop = new DOMDocument();
      $dom_prop->loadXML(trim($xml));

      $xpath = new DOMXPath($dom_prop);
      $qry = $xpath->query('/*');
      for ($i = 0; $i < $qry->length; $i++)
      {
        $dom->documentElement->appendChild($dom->importNode($qry->item($i), true));
      }
    }

    // collect all packages and store them in the XML
    // TODO: the subpackages should be collected and stored as well!
    $this->log('Collecting all packages');
    $xpath = new DOMXPath($dom);
    $packages = array();
    $qry = $xpath->query('//class/docblock/tag[@name="package"]|//file/docblock/tag[@name="package"]');
    for ($i = 0; $i < $qry->length; $i++)
    {
      $package_name = $qry->item($i)->nodeValue;
      if (isset($packages[$package_name]))
      {
        continue;
      }

      $packages[$package_name] = array();
      $qry2 = $xpath->query('//docblock/tag[@name="package" and .="'.$qry->item($i)->nodeValue.'"]/../tag[@name="subpackage"]');
      for ($i2 = 0; $i2 < $qry2->length; $i2++)
      {
        $packages[$package_name][] = $qry2->item($i2)->nodeValue;
      }
      $packages[$package_name] = array_unique($packages[$package_name]);

      // create package XMl and subpackages
      $node = new DOMElement('package');
      $dom->documentElement->appendChild($node);
      $node->setAttribute('name', $package_name);
      foreach ($packages[$package_name] as $subpackage)
      {
        $node->appendChild(new DOMElement('subpackage', $subpackage));
      }
    }

    $this->log('Collecting all namespaces');
    $xpath = new DOMXPath($dom);
    $namespaces = array();
    $qry = $xpath->query('//@namespace');
    for ($i = 0; $i < $qry->length; $i++)
    {
      if (isset($namespaces[$qry->item($i)->nodeValue]))
      {
        continue;
      }
      $namespaces[$qry->item($i)->nodeValue] = true;
    }

    $namespaces = $this->generateNamespaceTree(array_keys($namespaces));
    $this->generateNamespaceElements($namespaces, $dom->documentElement);

    $this->log('Collecting all marker types');
    foreach ($this->getMarkers() as $marker)
    {
      $node = new DOMElement('marker', strtolower($marker));
      $dom->documentElement->appendChild($node);
    }

    $dom->formatOutput = true;
    $xml = $dom->saveXML();
    $this->log('--');
    $this->log('Elapsed time to parse all files: '.round($timer->getElapsedTime(), 2).'s');
    $this->log('Peak memory usage: '.round(memory_get_peak_usage() / 1024 / 1024, 2).'M');

    return $xml;
  }

  /**
   * Converts $s into a string that can be used with preg_match
   *
   * @param string $string string with wildcards ? and *
   *
   * @author Greg Beaver <cellog@php.net>
   *
   * @see PhpDocumentor/phpDocumentor/Io.php
   *
   * @return string converts * to .*, ? to ., etc.
   */
  function convertToPregCompliant($string)
  {
      $y = '\/';
      if (DIRECTORY_SEPARATOR == '\\')
      {
          $y = '\\\\';
      }
      $string = str_replace('/', DIRECTORY_SEPARATOR, $string);
      $x = strtr($string, array('?' => '.','*' => '.*','.' => '\\.','\\' => '\\\\','/' => '\\/',
                              '[' => '\\[',']' => '\\]','-' => '\\-'));
      if (strpos($string, DIRECTORY_SEPARATOR) !== false &&
          strrpos($string, DIRECTORY_SEPARATOR) === strlen($string) - 1)
      {
          $x = "(?:.*$y$x?.*|$x.*)";
      }
      return $x;
  }
>>>>>>> 52aee784
}<|MERGE_RESOLUTION|>--- conflicted
+++ resolved
@@ -1,4 +1,3 @@
-<<<<<<< HEAD
 <?php
 class DocBlox_Parser extends DocBlox_Abstract
 {
@@ -224,13 +223,28 @@
     $qry = $xpath->query('//class/docblock/tag[@name="package"]|//file/docblock/tag[@name="package"]');
     for ($i = 0; $i < $qry->length; $i++)
     {
-      if (isset($packages[$qry->item($i)->nodeValue]))
+      $package_name = $qry->item($i)->nodeValue;
+      if (isset($packages[$package_name]))
       {
         continue;
       }
-      $packages[$qry->item($i)->nodeValue] = true;
-      $node = new DOMElement('package', $qry->item($i)->nodeValue);
+
+      $packages[$package_name] = array();
+      $qry2 = $xpath->query('//docblock/tag[@name="package" and .="'.$qry->item($i)->nodeValue.'"]/../tag[@name="subpackage"]');
+      for ($i2 = 0; $i2 < $qry2->length; $i2++)
+      {
+        $packages[$package_name][] = $qry2->item($i2)->nodeValue;
+      }
+      $packages[$package_name] = array_unique($packages[$package_name]);
+
+      // create package XMl and subpackages
+      $node = new DOMElement('package');
       $dom->documentElement->appendChild($node);
+      $node->setAttribute('name', $package_name);
+      foreach ($packages[$package_name] as $subpackage)
+      {
+        $node->appendChild(new DOMElement('subpackage', $subpackage));
+      }
     }
 
     $this->log('Collecting all namespaces');
@@ -293,313 +307,4 @@
       }
       return $x;
   }
-=======
-<?php
-class DocBlox_Parser extends DocBlox_Abstract
-{
-  protected $ignore_patterns = array();
-  protected $existing_xml    = null;
-  protected $force           = false;
-  protected $validate        = false;
-  protected $markers         = array('TODO', 'FIXME');
-
-  public function isForced()
-  {
-    return $this->force;
-  }
-
-  public function doValidation()
-  {
-    return $this->validate;
-  }
-
-  public function setForced($forced)
-  {
-    $this->force = $forced;
-  }
-
-  public function setValidate($validate)
-  {
-    $this->validate = $validate;
-  }
-
-  public function getMarkers()
-  {
-    return $this->markers;
-  }
-
-  public function setMarkers($markers)
-  {
-    $this->markers = $markers;
-  }
-
-  /**
-   * Imports an existing XML source to enable incremental parsing
-   *
-   * @param string $xml
-   *
-   * @return void
-   */
-  public function setExistingXml($xml)
-  {
-    $dom = null;
-    if ($xml !== null)
-    {
-      $dom = new DOMDocument();
-      $dom->loadXML($xml);
-    }
-
-    $this->existing_xml = $dom;
-  }
-
-  public function addIgnorePattern($pattern)
-  {
-    $this->ignore_patterns[] = $pattern;
-  }
-
-  public function setIgnorePatterns(array $patterns)
-  {
-    $this->ignore_patterns = $patterns;
-  }
-
-  function parseFile($filename)
-  {
-    $this->log('Starting to parse file: '.$filename);
-    $this->debug('Starting to parse file: '.$filename);
-    $this->resetTimer();
-    $result = null;
-
-    try
-    {
-      $file = new DocBlox_Reflection_File($filename, $this->doValidation());
-      $file->setMarkers($this->getMarkers());
-
-      if (($this->existing_xml !== null) && (!$this->isForced()))
-      {
-        $xpath = new DOMXPath($this->existing_xml);
-
-        /** @var DOMNodeList $qry */
-        $qry = $xpath->query('/project/file[@path=\''.ltrim($file->getName()  , './').'\' and @hash=\''.$file->getHash().'\']');
-        if ($qry->length > 0)
-        {
-          $new_dom = new DOMDocument('1.0', 'utf-8');
-          $new_dom->appendChild($new_dom->importNode($qry->item(0), true));
-          $result = $new_dom->saveXML();
-
-          $this->log('>> File has not changed since last build, reusing the old definition');
-        }
-      }
-
-      if ($result === null)
-      {
-        $file->process();
-        $result = $file->__toXml();
-      }
-    } catch(Exception $e)
-    {
-      $this->log('>>  Unable to parse file, an error was detected: '.$e->getMessage(), Zend_Log::ALERT);
-      $this->debug('Unable to parse file "'.$filename.'", an error was detected: '.$e->getMessage());
-      $result = false;
-    }
-    $this->debug('>> Memory after processing of file: '.number_format(memory_get_usage()).' bytes');
-    $this->debugTimer('>> Parsed file');
-
-    return $result;
-  }
-
-  /**
-   * Generates a hierarchical array of namespaces with their singular name from a single level list of namespaces
-   * with their full name.
-   *
-   * @param array $namespaces
-   *
-   * @return array
-   */
-  protected function generateNamespaceTree($namespaces)
-  {
-    sort($namespaces);
-
-    $result = array();
-    foreach ($namespaces as $namespace)
-    {
-      $namespace_list = explode('\\', $namespace);
-
-      $node = &$result;
-      foreach($namespace_list as $singular)
-      {
-        if (!isset($node[$singular]))
-        {
-          $node[$singular] = array();
-        }
-
-        $node = &$node[$singular];
-      }
-    }
-
-    return $result;
-  }
-
-  /**
-   * Recursive method to create a hierarchical set of nodes in the dom.
-   *
-   * @param array $namespaces
-   * @param DOMElement $parent_element
-   *
-   * @return void
-   */
-  protected function generateNamespaceElements($namespaces, $parent_element)
-  {
-    foreach($namespaces as $name => $sub_namespaces)
-    {
-      $node = new DOMElement('namespace');
-      $parent_element->appendChild($node);
-      $node->setAttribute('name', $name);
-      $this->generateNamespaceElements($sub_namespaces, $node);
-    }
-  }
-
-  public function parseFiles($files)
-  {
-    $this->log('Starting to process '.count($files).' files').PHP_EOL;
-    $timer = new sfTimer();
-
-    // if the version has changed and we are not doing a full rebuild; force one
-    if (($this->existing_xml->documentElement->getAttribute('version') != DocBlox_Abstract::VERSION) && (!$this->isForced()))
-    {
-      $this->log('Version of DocBlox has changed since the last build; forcing a full re-build');
-      $this->setForced(true);
-    }
-
-    // convert patterns to regex's
-    foreach($this->ignore_patterns as &$pattern)
-    {
-      $pattern = $this->convertToPregCompliant($pattern);
-    }
-//    $this->log('Time1: '.round($timer->getElapsedTime(),4).'s').PHP_EOL;
-
-    $dom = new DOMDocument('1.0', 'utf-8');
-    $dom->loadXML('<project version="'.DocBlox_Abstract::VERSION.'"></project>');
-
-    foreach ($files as $file)
-    {
-      // check if the file is in an ignore pattern, if so, skip it
-      foreach($this->ignore_patterns as $pattern)
-      {
-        if (preg_match('/^'.$pattern.'$/', $file))
-        {
-          $this->log('-- File "'.$file.'" matches ignore pattern, skipping');
-          continue 2;
-        }
-      }
-
-      $xml = $this->parseFile($file);
-      if ($xml === false)
-      {
-        continue;
-      }
-
-      $dom_prop = new DOMDocument();
-      $dom_prop->loadXML(trim($xml));
-
-      $xpath = new DOMXPath($dom_prop);
-      $qry = $xpath->query('/*');
-      for ($i = 0; $i < $qry->length; $i++)
-      {
-        $dom->documentElement->appendChild($dom->importNode($qry->item($i), true));
-      }
-    }
-
-    // collect all packages and store them in the XML
-    // TODO: the subpackages should be collected and stored as well!
-    $this->log('Collecting all packages');
-    $xpath = new DOMXPath($dom);
-    $packages = array();
-    $qry = $xpath->query('//class/docblock/tag[@name="package"]|//file/docblock/tag[@name="package"]');
-    for ($i = 0; $i < $qry->length; $i++)
-    {
-      $package_name = $qry->item($i)->nodeValue;
-      if (isset($packages[$package_name]))
-      {
-        continue;
-      }
-
-      $packages[$package_name] = array();
-      $qry2 = $xpath->query('//docblock/tag[@name="package" and .="'.$qry->item($i)->nodeValue.'"]/../tag[@name="subpackage"]');
-      for ($i2 = 0; $i2 < $qry2->length; $i2++)
-      {
-        $packages[$package_name][] = $qry2->item($i2)->nodeValue;
-      }
-      $packages[$package_name] = array_unique($packages[$package_name]);
-
-      // create package XMl and subpackages
-      $node = new DOMElement('package');
-      $dom->documentElement->appendChild($node);
-      $node->setAttribute('name', $package_name);
-      foreach ($packages[$package_name] as $subpackage)
-      {
-        $node->appendChild(new DOMElement('subpackage', $subpackage));
-      }
-    }
-
-    $this->log('Collecting all namespaces');
-    $xpath = new DOMXPath($dom);
-    $namespaces = array();
-    $qry = $xpath->query('//@namespace');
-    for ($i = 0; $i < $qry->length; $i++)
-    {
-      if (isset($namespaces[$qry->item($i)->nodeValue]))
-      {
-        continue;
-      }
-      $namespaces[$qry->item($i)->nodeValue] = true;
-    }
-
-    $namespaces = $this->generateNamespaceTree(array_keys($namespaces));
-    $this->generateNamespaceElements($namespaces, $dom->documentElement);
-
-    $this->log('Collecting all marker types');
-    foreach ($this->getMarkers() as $marker)
-    {
-      $node = new DOMElement('marker', strtolower($marker));
-      $dom->documentElement->appendChild($node);
-    }
-
-    $dom->formatOutput = true;
-    $xml = $dom->saveXML();
-    $this->log('--');
-    $this->log('Elapsed time to parse all files: '.round($timer->getElapsedTime(), 2).'s');
-    $this->log('Peak memory usage: '.round(memory_get_peak_usage() / 1024 / 1024, 2).'M');
-
-    return $xml;
-  }
-
-  /**
-   * Converts $s into a string that can be used with preg_match
-   *
-   * @param string $string string with wildcards ? and *
-   *
-   * @author Greg Beaver <cellog@php.net>
-   *
-   * @see PhpDocumentor/phpDocumentor/Io.php
-   *
-   * @return string converts * to .*, ? to ., etc.
-   */
-  function convertToPregCompliant($string)
-  {
-      $y = '\/';
-      if (DIRECTORY_SEPARATOR == '\\')
-      {
-          $y = '\\\\';
-      }
-      $string = str_replace('/', DIRECTORY_SEPARATOR, $string);
-      $x = strtr($string, array('?' => '.','*' => '.*','.' => '\\.','\\' => '\\\\','/' => '\\/',
-                              '[' => '\\[',']' => '\\]','-' => '\\-'));
-      if (strpos($string, DIRECTORY_SEPARATOR) !== false &&
-          strrpos($string, DIRECTORY_SEPARATOR) === strlen($string) - 1)
-      {
-          $x = "(?:.*$y$x?.*|$x.*)";
-      }
-      return $x;
-  }
->>>>>>> 52aee784
 }