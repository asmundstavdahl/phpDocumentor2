{
    "_readme": [
        "This file locks the dependencies of your project to a known state",
        "Read more about it at https://getcomposer.org/doc/01-basic-usage.md#composer-lock-the-lock-file",
        "This file is @generated automatically"
    ],
<<<<<<< HEAD
    "hash": "424243a529e504b2d460d047cacad01d",
    "content-hash": "72f46157d02e1936d31335cc705ef0ab",
=======
    "hash": "17585b9d56ef56a9089b309b820f22d5",
    "content-hash": "c23a4654f0b5319a75b2277e2666a15c",
>>>>>>> 6ac85c78
    "packages": [
        {
            "name": "container-interop/container-interop",
            "version": "1.1.0",
            "source": {
                "type": "git",
                "url": "https://github.com/container-interop/container-interop.git",
                "reference": "fc08354828f8fd3245f77a66b9e23a6bca48297e"
            },
            "dist": {
                "type": "zip",
                "url": "https://api.github.com/repos/container-interop/container-interop/zipball/fc08354828f8fd3245f77a66b9e23a6bca48297e",
                "reference": "fc08354828f8fd3245f77a66b9e23a6bca48297e",
                "shasum": ""
            },
            "type": "library",
            "autoload": {
                "psr-4": {
                    "Interop\\Container\\": "src/Interop/Container/"
                }
            },
            "notification-url": "https://packagist.org/downloads/",
            "license": [
                "MIT"
            ],
            "description": "Promoting the interoperability of container objects (DIC, SL, etc.)",
            "time": "2014-12-30 15:22:37"
        },
        {
            "name": "erusev/parsedown",
            "version": "1.6.0",
            "source": {
                "type": "git",
                "url": "https://github.com/erusev/parsedown.git",
                "reference": "3ebbd730b5c2cf5ce78bc1bf64071407fc6674b7"
            },
            "dist": {
                "type": "zip",
                "url": "https://api.github.com/repos/erusev/parsedown/zipball/3ebbd730b5c2cf5ce78bc1bf64071407fc6674b7",
                "reference": "3ebbd730b5c2cf5ce78bc1bf64071407fc6674b7",
                "shasum": ""
            },
            "type": "library",
            "autoload": {
                "psr-0": {
                    "Parsedown": ""
                }
            },
            "notification-url": "https://packagist.org/downloads/",
            "license": [
                "MIT"
            ],
            "authors": [
                {
                    "name": "Emanuil Rusev",
                    "email": "hello@erusev.com",
                    "homepage": "http://erusev.com"
                }
            ],
            "description": "Parser for Markdown.",
            "homepage": "http://parsedown.org",
            "keywords": [
                "markdown",
                "parser"
            ],
            "time": "2015-10-04 16:44:32"
        },
        {
            "name": "league/event",
            "version": "2.1.2",
            "source": {
                "type": "git",
                "url": "https://github.com/thephpleague/event.git",
                "reference": "e4bfc88dbcb60c8d8a2939a71f9813e141bbe4cd"
            },
            "dist": {
                "type": "zip",
                "url": "https://api.github.com/repos/thephpleague/event/zipball/e4bfc88dbcb60c8d8a2939a71f9813e141bbe4cd",
                "reference": "e4bfc88dbcb60c8d8a2939a71f9813e141bbe4cd",
                "shasum": ""
            },
            "require": {
                "php": ">=5.4.0"
            },
            "require-dev": {
                "henrikbjorn/phpspec-code-coverage": "~1.0.1",
                "phpspec/phpspec": "~2.0.0"
            },
            "type": "library",
            "extra": {
                "branch-alias": {
                    "dev-master": "2.2-dev"
                }
            },
            "autoload": {
                "psr-4": {
                    "League\\Event\\": "src/"
                }
            },
            "notification-url": "https://packagist.org/downloads/",
            "license": [
                "MIT"
            ],
            "authors": [
                {
                    "name": "Frank de Jonge",
                    "email": "info@frenky.net"
                }
            ],
            "description": "Event package",
            "keywords": [
                "emitter",
                "event",
                "listener"
            ],
            "time": "2015-05-21 12:24:47"
        },
        {
            "name": "league/flysystem",
            "version": "1.0.15",
            "source": {
                "type": "git",
                "url": "https://github.com/thephpleague/flysystem.git",
                "reference": "31525caf9e8772683672fefd8a1ca0c0736020f4"
            },
            "dist": {
                "type": "zip",
                "url": "https://api.github.com/repos/thephpleague/flysystem/zipball/31525caf9e8772683672fefd8a1ca0c0736020f4",
                "reference": "31525caf9e8772683672fefd8a1ca0c0736020f4",
                "shasum": ""
            },
            "require": {
                "php": ">=5.4.0"
            },
            "conflict": {
                "league/flysystem-sftp": "<1.0.6"
            },
            "require-dev": {
                "ext-fileinfo": "*",
                "mockery/mockery": "~0.9",
                "phpspec/phpspec": "^2.2",
                "phpspec/prophecy-phpunit": "~1.0",
                "phpunit/phpunit": "~4.1"
            },
            "suggest": {
                "ext-fileinfo": "Required for MimeType",
                "league/flysystem-aws-s3-v2": "Allows you to use S3 storage with AWS SDK v2",
                "league/flysystem-aws-s3-v3": "Allows you to use S3 storage with AWS SDK v3",
                "league/flysystem-azure": "Allows you to use Windows Azure Blob storage",
                "league/flysystem-cached-adapter": "Flysystem adapter decorator for metadata caching",
                "league/flysystem-copy": "Allows you to use Copy.com storage",
                "league/flysystem-dropbox": "Allows you to use Dropbox storage",
                "league/flysystem-eventable-filesystem": "Allows you to use EventableFilesystem",
                "league/flysystem-rackspace": "Allows you to use Rackspace Cloud Files",
                "league/flysystem-sftp": "Allows you to use SFTP server storage via phpseclib",
                "league/flysystem-webdav": "Allows you to use WebDAV storage",
                "league/flysystem-ziparchive": "Allows you to use ZipArchive adapter"
            },
            "type": "library",
            "extra": {
                "branch-alias": {
                    "dev-master": "1.1-dev"
                }
            },
            "autoload": {
                "psr-4": {
                    "League\\Flysystem\\": "src/"
                }
            },
            "notification-url": "https://packagist.org/downloads/",
            "license": [
                "MIT"
            ],
            "authors": [
                {
                    "name": "Frank de Jonge",
                    "email": "info@frenky.net"
                }
            ],
            "description": "Filesystem abstraction: Many filesystems, one API.",
            "keywords": [
                "Cloud Files",
                "WebDAV",
                "abstraction",
                "aws",
                "cloud",
                "copy.com",
                "dropbox",
                "file systems",
                "files",
                "filesystem",
                "filesystems",
                "ftp",
                "rackspace",
                "remote",
                "s3",
                "sftp",
                "storage"
            ],
            "time": "2015-09-30 22:26:59"
        },
        {
            "name": "league/tactician",
            "version": "v0.6.1",
            "source": {
                "type": "git",
                "url": "https://github.com/thephpleague/tactician.git",
                "reference": "5313db226bf4e236faf8e5bb2a79203b78a9ae41"
            },
            "dist": {
                "type": "zip",
                "url": "https://api.github.com/repos/thephpleague/tactician/zipball/5313db226bf4e236faf8e5bb2a79203b78a9ae41",
                "reference": "5313db226bf4e236faf8e5bb2a79203b78a9ae41",
                "shasum": ""
            },
            "require": {
                "php": ">=5.5"
            },
            "require-dev": {
                "mockery/mockery": "~0.9",
                "phpunit/phpunit": "~4.3",
                "squizlabs/php_codesniffer": "~2.3"
            },
            "type": "library",
            "extra": {
                "branch-alias": {
                    "dev-master": "0.7-dev"
                }
            },
            "autoload": {
                "psr-4": {
                    "League\\Tactician\\": "src"
                }
            },
            "notification-url": "https://packagist.org/downloads/",
            "license": [
                "MIT"
            ],
            "authors": [
                {
                    "name": "Ross Tuck",
                    "homepage": "http://tactician.thephpleague.com"
                }
            ],
            "description": "A small, flexible command bus. Handy for building service layers.",
            "keywords": [
                "command",
                "command bus",
                "service layer"
            ],
            "time": "2015-08-02 09:13:42"
        },
        {
            "name": "nikic/php-parser",
            "version": "v2.0.0",
            "source": {
                "type": "git",
                "url": "https://github.com/nikic/PHP-Parser.git",
                "reference": "c542e5d86a9775abd1021618eb2430278bfc1e01"
            },
            "dist": {
                "type": "zip",
                "url": "https://api.github.com/repos/nikic/PHP-Parser/zipball/c542e5d86a9775abd1021618eb2430278bfc1e01",
                "reference": "c542e5d86a9775abd1021618eb2430278bfc1e01",
                "shasum": ""
            },
            "require": {
                "ext-tokenizer": "*",
                "php": ">=5.4"
            },
            "require-dev": {
                "phpunit/phpunit": "~4.0"
            },
            "bin": [
                "bin/php-parse"
            ],
            "type": "library",
            "extra": {
                "branch-alias": {
                    "dev-master": "2.0-dev"
                }
            },
            "autoload": {
                "psr-4": {
                    "PhpParser\\": "lib/PhpParser"
                }
            },
            "notification-url": "https://packagist.org/downloads/",
            "license": [
                "BSD-3-Clause"
            ],
            "authors": [
                {
                    "name": "Nikita Popov"
                }
            ],
            "description": "A PHP parser written in PHP",
            "keywords": [
                "parser",
                "php"
            ],
            "time": "2015-12-04 15:28:43"
        },
        {
            "name": "php-di/invoker",
            "version": "1.2.0",
            "source": {
                "type": "git",
                "url": "https://github.com/PHP-DI/Invoker.git",
                "reference": "9949fff87fcf14e8f2ccfbe36dac1e5921944c48"
            },
            "dist": {
                "type": "zip",
                "url": "https://api.github.com/repos/PHP-DI/Invoker/zipball/9949fff87fcf14e8f2ccfbe36dac1e5921944c48",
                "reference": "9949fff87fcf14e8f2ccfbe36dac1e5921944c48",
                "shasum": ""
            },
            "require": {
                "container-interop/container-interop": "~1.1"
            },
            "require-dev": {
                "athletic/athletic": "~0.1.8",
                "phpunit/phpunit": "~4.5"
            },
            "type": "library",
            "autoload": {
                "psr-4": {
                    "Invoker\\": "src/"
                }
            },
            "notification-url": "https://packagist.org/downloads/",
            "license": [
                "MIT"
            ],
            "description": "Generic and extensible callable invoker",
            "homepage": "https://github.com/PHP-DI/Invoker",
            "keywords": [
                "callable",
                "dependency",
                "dependency-injection",
                "injection",
                "invoke",
                "invoker"
            ],
            "time": "2015-10-22 19:49:23"
        },
        {
            "name": "php-di/php-di",
            "version": "5.1.0",
            "source": {
                "type": "git",
                "url": "https://github.com/PHP-DI/PHP-DI.git",
                "reference": "f4a8088fa4eb480ee66c51b5ee4e4e30cce78489"
            },
            "dist": {
                "type": "zip",
                "url": "https://api.github.com/repos/PHP-DI/PHP-DI/zipball/f4a8088fa4eb480ee66c51b5ee4e4e30cce78489",
                "reference": "f4a8088fa4eb480ee66c51b5ee4e4e30cce78489",
                "shasum": ""
            },
            "require": {
                "container-interop/container-interop": "~1.0",
                "php": ">=5.4.0",
                "php-di/invoker": "^1.0.1",
                "php-di/phpdoc-reader": "~2.0"
            },
            "replace": {
                "mnapoli/php-di": "*"
            },
            "require-dev": {
                "doctrine/annotations": "~1.2",
                "doctrine/cache": "~1.4",
                "mnapoli/phpunit-easymock": "~0.1.4",
                "ocramius/proxy-manager": "~1.0",
                "phpunit/phpunit": "~4.5"
            },
            "suggest": {
                "doctrine/annotations": "Install it if you want to use annotations (version ~1.2)",
                "doctrine/cache": "Install it if you want to use the cache (version ~1.4)",
                "ocramius/proxy-manager": "Install it if you want to use lazy injection (version ~1.0)"
            },
            "type": "library",
            "autoload": {
                "psr-4": {
                    "DI\\": "src/DI/"
                },
                "files": [
                    "src/DI/functions.php"
                ]
            },
            "notification-url": "https://packagist.org/downloads/",
            "license": [
                "MIT"
            ],
            "description": "The dependency injection container for humans",
            "homepage": "http://php-di.org/",
            "keywords": [
                "container",
                "dependency injection",
                "di"
            ],
            "time": "2015-09-08 08:56:29"
        },
        {
            "name": "php-di/phpdoc-reader",
            "version": "2.0.0",
            "source": {
                "type": "git",
                "url": "https://github.com/PHP-DI/PhpDocReader.git",
                "reference": "21dce5e29f640d655e7b4583ecfb7d166127a5da"
            },
            "dist": {
                "type": "zip",
                "url": "https://api.github.com/repos/PHP-DI/PhpDocReader/zipball/21dce5e29f640d655e7b4583ecfb7d166127a5da",
                "reference": "21dce5e29f640d655e7b4583ecfb7d166127a5da",
                "shasum": ""
            },
            "require": {
                "php": ">=5.3.0"
            },
            "require-dev": {
                "phpunit/phpunit": "~4.6"
            },
            "type": "library",
            "autoload": {
                "psr-4": {
                    "PhpDocReader\\": "src/PhpDocReader"
                }
            },
            "notification-url": "https://packagist.org/downloads/",
            "license": [
                "MIT"
            ],
            "description": "PhpDocReader parses @var and @param values in PHP docblocks (supports namespaced class names with the same resolution rules as PHP)",
            "keywords": [
                "phpdoc",
                "reflection"
            ],
            "time": "2015-06-01 14:23:20"
        },
        {
            "name": "phpdocumentor/fileset",
            "version": "1.0.0",
            "source": {
                "type": "git",
                "url": "https://github.com/phpDocumentor/Fileset.git",
                "reference": "bfa78d8fa9763dfce6d0e5d3730c1d8ab25d34b0"
            },
            "dist": {
                "type": "zip",
                "url": "https://api.github.com/repos/phpDocumentor/Fileset/zipball/bfa78d8fa9763dfce6d0e5d3730c1d8ab25d34b0",
                "reference": "bfa78d8fa9763dfce6d0e5d3730c1d8ab25d34b0",
                "shasum": ""
            },
            "require": {
                "php": ">=5.3.3",
                "symfony/finder": "~2.1"
            },
            "require-dev": {
                "phpunit/phpunit": "~3.7"
            },
            "type": "library",
            "autoload": {
                "psr-0": {
                    "phpDocumentor": [
                        "src/",
                        "tests/unit/"
                    ]
                }
            },
            "notification-url": "https://packagist.org/downloads/",
            "license": [
                "MIT"
            ],
            "description": "Fileset component for collecting a set of files given directories and file paths",
            "homepage": "http://www.phpdoc.org",
            "keywords": [
                "files",
                "fileset",
                "phpdoc"
            ],
            "time": "2013-08-06 21:07:42"
        },
        {
            "name": "phpdocumentor/flyfinder",
            "version": "1.0.0-alpha1",
            "source": {
                "type": "git",
                "url": "https://github.com/phpDocumentor/FlyFinder.git",
                "reference": "47e21713bc6d0619ae6bb511ae981af7be1e8ac7"
            },
            "dist": {
                "type": "zip",
                "url": "https://api.github.com/repos/phpDocumentor/FlyFinder/zipball/47e21713bc6d0619ae6bb511ae981af7be1e8ac7",
                "reference": "47e21713bc6d0619ae6bb511ae981af7be1e8ac7",
                "shasum": ""
            },
            "require": {
                "league/flysystem": "~1.0.8",
                "php": ">=5.5"
            },
            "require-dev": {
                "league/flysystem-memory": "^1.0",
                "mockery/mockery": "~0.9@dev",
                "phpunit/phpunit": "^4.0"
            },
            "type": "library",
            "autoload": {
                "psr-4": {
                    "Flyfinder\\": [
                        "src/"
                    ]
                }
            },
            "notification-url": "https://packagist.org/downloads/",
            "license": [
                "MIT"
            ],
            "description": "Flysystem plugin to add file finding capabilities to the Filesystem entity",
            "homepage": "http://www.phpdoc.org",
            "keywords": [
                "Flysystem",
                "phpdoc"
            ],
            "time": "2015-08-18 07:03:57"
        },
        {
            "name": "phpdocumentor/graphviz",
            "version": "1.0.3",
            "source": {
                "type": "git",
                "url": "https://github.com/phpDocumentor/GraphViz.git",
                "reference": "aa243118c8a055fc853c02802e8503c5435862f7"
            },
            "dist": {
                "type": "zip",
                "url": "https://api.github.com/repos/phpDocumentor/GraphViz/zipball/aa243118c8a055fc853c02802e8503c5435862f7",
                "reference": "aa243118c8a055fc853c02802e8503c5435862f7",
                "shasum": ""
            },
            "require": {
                "php": ">=5.3.3"
            },
            "require-dev": {
                "phpunit/phpunit": "~3.7"
            },
            "type": "library",
            "autoload": {
                "psr-0": {
                    "phpDocumentor": [
                        "src/",
                        "tests/unit"
                    ]
                }
            },
            "notification-url": "https://packagist.org/downloads/",
            "license": [
                "MIT"
            ],
            "authors": [
                {
                    "name": "Mike van Riel",
                    "email": "mike.vanriel@naenius.com"
                }
            ],
            "time": "2014-07-19 06:52:59"
        },
        {
            "name": "phpdocumentor/reflection",
            "version": "2.0.0-alpha2",
            "source": {
                "type": "git",
                "url": "https://github.com/phpDocumentor/Reflection.git",
                "reference": "8fc02e76b7024d38c7693827156448bd074f6359"
            },
            "dist": {
                "type": "zip",
                "url": "https://api.github.com/repos/phpDocumentor/Reflection/zipball/8fc02e76b7024d38c7693827156448bd074f6359",
                "reference": "8fc02e76b7024d38c7693827156448bd074f6359",
                "shasum": ""
            },
            "require": {
                "nikic/php-parser": "^2.0",
                "php": ">=5.4.0",
                "phpdocumentor/reflection-common": "^1.0@dev",
                "phpdocumentor/reflection-docblock": "^3.0@dev",
                "psr/log": "~1.0"
            },
            "require-dev": {
                "mikey179/vfsstream": "~1.2",
                "mockery/mockery": "~0.8",
                "phpunit/phpunit": "~4.0"
            },
            "type": "library",
            "extra": {
                "branch-alias": {
                    "dev-master": "2.0.x-dev"
                }
            },
            "autoload": {
                "psr-4": {
                    "phpDocumentor\\": [
                        "src/phpDocumentor"
                    ]
                }
            },
            "notification-url": "https://packagist.org/downloads/",
            "license": [
                "MIT"
            ],
            "description": "Reflection library to do Static Analysis for PHP Projects",
            "homepage": "http://www.phpdoc.org",
            "keywords": [
                "phpDocumentor",
                "phpdoc",
                "reflection",
                "static analysis"
            ],
            "time": "2015-12-05 13:26:26"
        },
        {
            "name": "phpdocumentor/reflection-common",
            "version": "dev-master",
            "source": {
                "type": "git",
                "url": "https://github.com/phpDocumentor/ReflectionCommon.git",
                "reference": "8dfc66d8a72f6741ed9f5a39227f99f78ae8d9a5"
            },
            "dist": {
                "type": "zip",
                "url": "https://api.github.com/repos/phpDocumentor/ReflectionCommon/zipball/8dfc66d8a72f6741ed9f5a39227f99f78ae8d9a5",
                "reference": "8dfc66d8a72f6741ed9f5a39227f99f78ae8d9a5",
                "shasum": ""
            },
            "require": {
                "php": ">=5.5"
            },
            "require-dev": {
                "phpunit/phpunit": "^4.6"
            },
            "type": "library",
            "extra": {
                "branch-alias": {
                    "dev-master": "1.0.x-dev"
                }
            },
            "autoload": {
                "psr-4": {
                    "phpDocumentor\\Reflection\\": [
                        "src"
                    ]
                }
            },
            "notification-url": "https://packagist.org/downloads/",
            "license": [
                "MIT"
            ],
            "authors": [
                {
                    "name": "Jaap van Otterdijk",
                    "email": "opensource@ijaap.nl"
                }
            ],
            "description": "Common reflection classes used by phpdocumentor to reflect the code structure",
            "homepage": "http://www.phpdoc.org",
            "keywords": [
                "FQSEN",
                "phpDocumentor",
                "phpdoc",
                "reflection",
                "static analysis"
            ],
            "time": "2015-08-09 12:13:56"
        },
        {
            "name": "phpdocumentor/reflection-docblock",
            "version": "dev-master",
            "source": {
                "type": "git",
                "url": "https://github.com/phpDocumentor/ReflectionDocBlock.git",
                "reference": "1f637ffba2af2867bda3b4f682487442f190ea14"
            },
            "dist": {
                "type": "zip",
<<<<<<< HEAD
                "url": "https://api.github.com/repos/phpDocumentor/ReflectionDocBlock/zipball/ba00c4ba78c0ea14c41a73be5f0790a7a6c7414e",
=======
                "url": "https://api.github.com/repos/phpDocumentor/ReflectionDocBlock/zipball/82f9aba5a508878923f6a2f88dfb698ec26bbb87",
>>>>>>> 6ac85c78
                "reference": "1f637ffba2af2867bda3b4f682487442f190ea14",
                "shasum": ""
            },
            "require": {
                "php": ">=5.5",
                "phpdocumentor/reflection-common": "^1.0@dev",
                "phpdocumentor/type-resolver": "^0.1.2",
                "webmozart/assert": "^1.0"
            },
            "require-dev": {
                "mockery/mockery": "^0.9.4",
                "phpunit/phpunit": "^4.4"
            },
            "type": "library",
            "extra": {
                "branch-alias": {
                    "dev-master": "3.0.x-dev"
                }
            },
            "autoload": {
                "psr-4": {
                    "phpDocumentor\\Reflection\\": [
                        "src/"
                    ]
                }
            },
            "notification-url": "https://packagist.org/downloads/",
            "license": [
                "MIT"
            ],
            "authors": [
                {
                    "name": "Mike van Riel",
                    "email": "me@mikevanriel.com"
                }
            ],
            "time": "2015-08-02 15:12:31"
        },
        {
            "name": "phpdocumentor/type-resolver",
<<<<<<< HEAD
            "version": "0.1.6",
            "source": {
                "type": "git",
                "url": "https://github.com/phpDocumentor/TypeResolver.git",
                "reference": "60fe23665f018d608a7113acc9ab17a69fb87871"
            },
            "dist": {
                "type": "zip",
                "url": "https://api.github.com/repos/phpDocumentor/TypeResolver/zipball/60fe23665f018d608a7113acc9ab17a69fb87871",
                "reference": "60fe23665f018d608a7113acc9ab17a69fb87871",
=======
            "version": "0.1.5",
            "source": {
                "type": "git",
                "url": "https://github.com/phpDocumentor/TypeResolver.git",
                "reference": "83e31258fb03b9a27884a83b81501cb4cb297a81"
            },
            "dist": {
                "type": "zip",
                "url": "https://api.github.com/repos/phpDocumentor/TypeResolver/zipball/83e31258fb03b9a27884a83b81501cb4cb297a81",
                "reference": "83e31258fb03b9a27884a83b81501cb4cb297a81",
>>>>>>> 6ac85c78
                "shasum": ""
            },
            "require": {
                "php": ">=5.5",
                "phpdocumentor/reflection-common": "^1.0@dev"
            },
            "require-dev": {
                "mockery/mockery": "^0.9.4",
                "phpunit/phpunit": "^4.6"
            },
            "type": "library",
            "extra": {
                "branch-alias": {
                    "dev-master": "1.0.x-dev"
                }
            },
            "autoload": {
                "psr-4": {
                    "phpDocumentor\\Reflection\\": [
                        "src/"
                    ]
                }
            },
            "notification-url": "https://packagist.org/downloads/",
            "license": [
                "MIT"
            ],
            "authors": [
                {
                    "name": "Mike van Riel",
                    "email": "me@mikevanriel.com"
                }
            ],
<<<<<<< HEAD
            "time": "2015-12-02 08:05:55"
=======
            "time": "2015-07-18 13:58:32"
>>>>>>> 6ac85c78
        },
        {
            "name": "psr/log",
            "version": "1.0.0",
            "source": {
                "type": "git",
                "url": "https://github.com/php-fig/log.git",
                "reference": "fe0936ee26643249e916849d48e3a51d5f5e278b"
            },
            "dist": {
                "type": "zip",
                "url": "https://api.github.com/repos/php-fig/log/zipball/fe0936ee26643249e916849d48e3a51d5f5e278b",
                "reference": "fe0936ee26643249e916849d48e3a51d5f5e278b",
                "shasum": ""
            },
            "type": "library",
            "autoload": {
                "psr-0": {
                    "Psr\\Log\\": ""
                }
            },
            "notification-url": "https://packagist.org/downloads/",
            "license": [
                "MIT"
            ],
            "authors": [
                {
                    "name": "PHP-FIG",
                    "homepage": "http://www.php-fig.org/"
                }
            ],
            "description": "Common interface for logging libraries",
            "keywords": [
                "log",
                "psr",
                "psr-3"
            ],
            "time": "2012-12-21 11:40:51"
        },
        {
            "name": "symfony/console",
            "version": "v2.7.5",
            "source": {
                "type": "git",
                "url": "https://github.com/symfony/console.git",
                "reference": "06cb17c013a82f94a3d840682b49425cd00a2161"
            },
            "dist": {
                "type": "zip",
                "url": "https://api.github.com/repos/symfony/console/zipball/06cb17c013a82f94a3d840682b49425cd00a2161",
                "reference": "06cb17c013a82f94a3d840682b49425cd00a2161",
                "shasum": ""
            },
            "require": {
                "php": ">=5.3.9"
            },
            "require-dev": {
                "psr/log": "~1.0",
                "symfony/event-dispatcher": "~2.1",
                "symfony/phpunit-bridge": "~2.7",
                "symfony/process": "~2.1"
            },
            "suggest": {
                "psr/log": "For using the console logger",
                "symfony/event-dispatcher": "",
                "symfony/process": ""
            },
            "type": "library",
            "extra": {
                "branch-alias": {
                    "dev-master": "2.7-dev"
                }
            },
            "autoload": {
                "psr-4": {
                    "Symfony\\Component\\Console\\": ""
                }
            },
            "notification-url": "https://packagist.org/downloads/",
            "license": [
                "MIT"
            ],
            "authors": [
                {
                    "name": "Fabien Potencier",
                    "email": "fabien@symfony.com"
                },
                {
                    "name": "Symfony Community",
                    "homepage": "https://symfony.com/contributors"
                }
            ],
            "description": "Symfony Console Component",
            "homepage": "https://symfony.com",
            "time": "2015-09-25 08:32:23"
        },
        {
            "name": "symfony/event-dispatcher",
            "version": "v2.7.5",
            "source": {
                "type": "git",
                "url": "https://github.com/symfony/event-dispatcher.git",
                "reference": "ae4dcc2a8d3de98bd794167a3ccda1311597c5d9"
            },
            "dist": {
                "type": "zip",
                "url": "https://api.github.com/repos/symfony/event-dispatcher/zipball/ae4dcc2a8d3de98bd794167a3ccda1311597c5d9",
                "reference": "ae4dcc2a8d3de98bd794167a3ccda1311597c5d9",
                "shasum": ""
            },
            "require": {
                "php": ">=5.3.9"
            },
            "require-dev": {
                "psr/log": "~1.0",
                "symfony/config": "~2.0,>=2.0.5",
                "symfony/dependency-injection": "~2.6",
                "symfony/expression-language": "~2.6",
                "symfony/phpunit-bridge": "~2.7",
                "symfony/stopwatch": "~2.3"
            },
            "suggest": {
                "symfony/dependency-injection": "",
                "symfony/http-kernel": ""
            },
            "type": "library",
            "extra": {
                "branch-alias": {
                    "dev-master": "2.7-dev"
                }
            },
            "autoload": {
                "psr-4": {
                    "Symfony\\Component\\EventDispatcher\\": ""
                }
            },
            "notification-url": "https://packagist.org/downloads/",
            "license": [
                "MIT"
            ],
            "authors": [
                {
                    "name": "Fabien Potencier",
                    "email": "fabien@symfony.com"
                },
                {
                    "name": "Symfony Community",
                    "homepage": "https://symfony.com/contributors"
                }
            ],
            "description": "Symfony EventDispatcher Component",
            "homepage": "https://symfony.com",
            "time": "2015-09-22 13:49:29"
        },
        {
            "name": "symfony/finder",
            "version": "v2.7.5",
            "source": {
                "type": "git",
                "url": "https://github.com/symfony/finder.git",
                "reference": "8262ab605973afbb3ef74b945daabf086f58366f"
            },
            "dist": {
                "type": "zip",
                "url": "https://api.github.com/repos/symfony/finder/zipball/8262ab605973afbb3ef74b945daabf086f58366f",
                "reference": "8262ab605973afbb3ef74b945daabf086f58366f",
                "shasum": ""
            },
            "require": {
                "php": ">=5.3.9"
            },
            "require-dev": {
                "symfony/phpunit-bridge": "~2.7"
            },
            "type": "library",
            "extra": {
                "branch-alias": {
                    "dev-master": "2.7-dev"
                }
            },
            "autoload": {
                "psr-4": {
                    "Symfony\\Component\\Finder\\": ""
                }
            },
            "notification-url": "https://packagist.org/downloads/",
            "license": [
                "MIT"
            ],
            "authors": [
                {
                    "name": "Fabien Potencier",
                    "email": "fabien@symfony.com"
                },
                {
                    "name": "Symfony Community",
                    "homepage": "https://symfony.com/contributors"
                }
            ],
            "description": "Symfony Finder Component",
            "homepage": "https://symfony.com",
            "time": "2015-09-19 19:59:23"
        },
        {
            "name": "symfony/translation",
            "version": "v2.7.5",
            "source": {
                "type": "git",
                "url": "https://github.com/symfony/translation.git",
                "reference": "485877661835e188cd78345c6d4eef1290d17571"
            },
            "dist": {
                "type": "zip",
                "url": "https://api.github.com/repos/symfony/translation/zipball/485877661835e188cd78345c6d4eef1290d17571",
                "reference": "485877661835e188cd78345c6d4eef1290d17571",
                "shasum": ""
            },
            "require": {
                "php": ">=5.3.9"
            },
            "conflict": {
                "symfony/config": "<2.7"
            },
            "require-dev": {
                "psr/log": "~1.0",
                "symfony/config": "~2.7",
                "symfony/intl": "~2.4",
                "symfony/phpunit-bridge": "~2.7",
                "symfony/yaml": "~2.2"
            },
            "suggest": {
                "psr/log": "To use logging capability in translator",
                "symfony/config": "",
                "symfony/yaml": ""
            },
            "type": "library",
            "extra": {
                "branch-alias": {
                    "dev-master": "2.7-dev"
                }
            },
            "autoload": {
                "psr-4": {
                    "Symfony\\Component\\Translation\\": ""
                }
            },
            "notification-url": "https://packagist.org/downloads/",
            "license": [
                "MIT"
            ],
            "authors": [
                {
                    "name": "Fabien Potencier",
                    "email": "fabien@symfony.com"
                },
                {
                    "name": "Symfony Community",
                    "homepage": "https://symfony.com/contributors"
                }
            ],
            "description": "Symfony Translation Component",
            "homepage": "https://symfony.com",
            "time": "2015-09-06 08:36:38"
        },
        {
            "name": "symfony/validator",
            "version": "v2.7.5",
            "source": {
                "type": "git",
                "url": "https://github.com/symfony/validator.git",
                "reference": "b359dc71e253ce6eb69eefbd5088032241e7a66f"
            },
            "dist": {
                "type": "zip",
                "url": "https://api.github.com/repos/symfony/validator/zipball/b359dc71e253ce6eb69eefbd5088032241e7a66f",
                "reference": "b359dc71e253ce6eb69eefbd5088032241e7a66f",
                "shasum": ""
            },
            "require": {
                "php": ">=5.3.9",
                "symfony/translation": "~2.4"
            },
            "require-dev": {
                "doctrine/annotations": "~1.0",
                "doctrine/cache": "~1.0",
                "egulias/email-validator": "~1.2,>=1.2.1",
                "symfony/config": "~2.2",
                "symfony/expression-language": "~2.4",
                "symfony/http-foundation": "~2.1",
                "symfony/intl": "~2.4",
                "symfony/phpunit-bridge": "~2.7",
                "symfony/property-access": "~2.3",
                "symfony/yaml": "~2.0,>=2.0.5"
            },
            "suggest": {
                "doctrine/annotations": "For using the annotation mapping. You will also need doctrine/cache.",
                "doctrine/cache": "For using the default cached annotation reader and metadata cache.",
                "egulias/email-validator": "Strict (RFC compliant) email validation",
                "symfony/config": "",
                "symfony/expression-language": "For using the 2.4 Expression validator",
                "symfony/http-foundation": "",
                "symfony/intl": "",
                "symfony/property-access": "For using the 2.4 Validator API",
                "symfony/yaml": ""
            },
            "type": "library",
            "extra": {
                "branch-alias": {
                    "dev-master": "2.7-dev"
                }
            },
            "autoload": {
                "psr-4": {
                    "Symfony\\Component\\Validator\\": ""
                }
            },
            "notification-url": "https://packagist.org/downloads/",
            "license": [
                "MIT"
            ],
            "authors": [
                {
                    "name": "Fabien Potencier",
                    "email": "fabien@symfony.com"
                },
                {
                    "name": "Symfony Community",
                    "homepage": "https://symfony.com/contributors"
                }
            ],
            "description": "Symfony Validator Component",
            "homepage": "https://symfony.com",
            "time": "2015-09-23 11:13:27"
        },
        {
            "name": "tedivm/stash",
            "version": "v0.12.3",
            "source": {
                "type": "git",
                "url": "https://github.com/tedious/Stash.git",
                "reference": "5b830f6a0e4626e5cd02c862d37721ca16820a13"
            },
            "dist": {
                "type": "zip",
                "url": "https://api.github.com/repos/tedious/Stash/zipball/5b830f6a0e4626e5cd02c862d37721ca16820a13",
                "reference": "5b830f6a0e4626e5cd02c862d37721ca16820a13",
                "shasum": ""
            },
            "require": {
                "php": ">=5.3.0"
            },
            "require-dev": {
                "fabpot/php-cs-fixer": "1.1.*",
                "phpunit/phpunit": "4.3.*",
                "satooshi/php-coveralls": "dev-master"
            },
            "type": "library",
            "autoload": {
                "psr-4": {
                    "Stash\\": "src/Stash/"
                }
            },
            "notification-url": "https://packagist.org/downloads/",
            "license": [
                "BSD-3-Clause"
            ],
            "authors": [
                {
                    "name": "Robert Hafner",
                    "email": "tedivm@tedivm.com"
                },
                {
                    "name": "Josh Hall-Bachner",
                    "email": "charlequin@gmail.com"
                }
            ],
            "description": "The place to keep your cache.",
            "homepage": "http://github.com/tedious/Stash",
            "keywords": [
                "apc",
                "cache",
                "caching",
                "memcached",
                "redis",
                "sessions"
            ],
            "time": "2015-01-17 07:51:57"
        },
        {
            "name": "twig/twig",
            "version": "v1.22.3",
            "source": {
                "type": "git",
                "url": "https://github.com/twigphp/Twig.git",
                "reference": "ebfc36b7e77b0c1175afe30459cf943010245540"
            },
            "dist": {
                "type": "zip",
                "url": "https://api.github.com/repos/twigphp/Twig/zipball/ebfc36b7e77b0c1175afe30459cf943010245540",
                "reference": "ebfc36b7e77b0c1175afe30459cf943010245540",
                "shasum": ""
            },
            "require": {
                "php": ">=5.2.7"
            },
            "require-dev": {
                "symfony/debug": "~2.7",
                "symfony/phpunit-bridge": "~2.7"
            },
            "type": "library",
            "extra": {
                "branch-alias": {
                    "dev-master": "1.22-dev"
                }
            },
            "autoload": {
                "psr-0": {
                    "Twig_": "lib/"
                }
            },
            "notification-url": "https://packagist.org/downloads/",
            "license": [
                "BSD-3-Clause"
            ],
            "authors": [
                {
                    "name": "Fabien Potencier",
                    "email": "fabien@symfony.com",
                    "homepage": "http://fabien.potencier.org",
                    "role": "Lead Developer"
                },
                {
                    "name": "Armin Ronacher",
                    "email": "armin.ronacher@active-4.com",
                    "role": "Project Founder"
                },
                {
                    "name": "Twig Team",
                    "homepage": "http://twig.sensiolabs.org/contributors",
                    "role": "Contributors"
                }
            ],
            "description": "Twig, the flexible, fast, and secure template language for PHP",
            "homepage": "http://twig.sensiolabs.org",
            "keywords": [
                "templating"
            ],
            "time": "2015-10-13 07:07:02"
        },
        {
            "name": "webmozart/assert",
            "version": "1.0.2",
            "source": {
                "type": "git",
                "url": "https://github.com/webmozart/assert.git",
                "reference": "30eed06dd6bc88410a4ff7f77b6d22f3ce13dbde"
            },
            "dist": {
                "type": "zip",
                "url": "https://api.github.com/repos/webmozart/assert/zipball/30eed06dd6bc88410a4ff7f77b6d22f3ce13dbde",
                "reference": "30eed06dd6bc88410a4ff7f77b6d22f3ce13dbde",
                "shasum": ""
            },
            "require": {
                "php": ">=5.3.3"
            },
            "require-dev": {
                "phpunit/phpunit": "^4.6"
            },
            "type": "library",
            "extra": {
                "branch-alias": {
                    "dev-master": "1.0-dev"
                }
            },
            "autoload": {
                "psr-4": {
                    "Webmozart\\Assert\\": "src/"
                }
            },
            "notification-url": "https://packagist.org/downloads/",
            "license": [
                "MIT"
            ],
            "authors": [
                {
                    "name": "Bernhard Schussek",
                    "email": "bschussek@gmail.com"
                }
            ],
            "description": "Assertions to validate method input/output with nice error messages.",
            "keywords": [
                "assert",
                "check",
                "validate"
            ],
            "time": "2015-08-24 13:29:44"
        }
    ],
    "packages-dev": [
        {
            "name": "behat/behat",
            "version": "v3.0.15",
            "source": {
                "type": "git",
                "url": "https://github.com/Behat/Behat.git",
                "reference": "b35ae3d45332d80c532af69cc36f780a9397a996"
            },
            "dist": {
                "type": "zip",
                "url": "https://api.github.com/repos/Behat/Behat/zipball/b35ae3d45332d80c532af69cc36f780a9397a996",
                "reference": "b35ae3d45332d80c532af69cc36f780a9397a996",
                "shasum": ""
            },
            "require": {
                "behat/gherkin": "~4.3",
                "behat/transliterator": "~1.0",
                "ext-mbstring": "*",
                "php": ">=5.3.3",
                "symfony/class-loader": "~2.1",
                "symfony/config": "~2.3",
                "symfony/console": "~2.1",
                "symfony/dependency-injection": "~2.1",
                "symfony/event-dispatcher": "~2.1",
                "symfony/translation": "~2.3",
                "symfony/yaml": "~2.1"
            },
            "require-dev": {
                "phpspec/prophecy-phpunit": "~1.0",
                "phpunit/phpunit": "~4.0",
                "symfony/process": "~2.1"
            },
            "suggest": {
                "behat/mink-extension": "for integration with Mink testing framework",
                "behat/symfony2-extension": "for integration with Symfony2 web framework",
                "behat/yii-extension": "for integration with Yii web framework"
            },
            "bin": [
                "bin/behat"
            ],
            "type": "library",
            "extra": {
                "branch-alias": {
                    "dev-master": "3.0.x-dev"
                }
            },
            "autoload": {
                "psr-0": {
                    "Behat\\Behat": "src/",
                    "Behat\\Testwork": "src/"
                }
            },
            "notification-url": "https://packagist.org/downloads/",
            "license": [
                "MIT"
            ],
            "authors": [
                {
                    "name": "Konstantin Kudryashov",
                    "email": "ever.zet@gmail.com",
                    "homepage": "http://everzet.com"
                }
            ],
            "description": "Scenario-oriented BDD framework for PHP 5.3",
            "homepage": "http://behat.org/",
            "keywords": [
                "Agile",
                "BDD",
                "ScenarioBDD",
                "Scrum",
                "StoryBDD",
                "User story",
                "business",
                "development",
                "documentation",
                "examples",
                "symfony",
                "testing"
            ],
            "time": "2015-02-22 14:10:33"
        },
        {
            "name": "behat/gherkin",
            "version": "v4.4.0",
            "source": {
                "type": "git",
                "url": "https://github.com/Behat/Gherkin.git",
                "reference": "6b3f8cf3560dc4909c4cddd4f1af3e1f6e9d80af"
            },
            "dist": {
                "type": "zip",
                "url": "https://api.github.com/repos/Behat/Gherkin/zipball/6b3f8cf3560dc4909c4cddd4f1af3e1f6e9d80af",
                "reference": "6b3f8cf3560dc4909c4cddd4f1af3e1f6e9d80af",
                "shasum": ""
            },
            "require": {
                "php": ">=5.3.1"
            },
            "require-dev": {
                "phpunit/phpunit": "~4.0",
                "symfony/yaml": "~2.1"
            },
            "suggest": {
                "symfony/yaml": "If you want to parse features, represented in YAML files"
            },
            "type": "library",
            "extra": {
                "branch-alias": {
                    "dev-master": "4.4-dev"
                }
            },
            "autoload": {
                "psr-0": {
                    "Behat\\Gherkin": "src/"
                }
            },
            "notification-url": "https://packagist.org/downloads/",
            "license": [
                "MIT"
            ],
            "authors": [
                {
                    "name": "Konstantin Kudryashov",
                    "email": "ever.zet@gmail.com",
                    "homepage": "http://everzet.com"
                }
            ],
            "description": "Gherkin DSL parser for PHP 5.3",
            "homepage": "http://behat.org/",
            "keywords": [
                "BDD",
                "Behat",
                "Cucumber",
                "DSL",
                "gherkin",
                "parser"
            ],
            "time": "2015-09-29 13:41:19"
        },
        {
            "name": "behat/transliterator",
            "version": "v1.1.0",
            "source": {
                "type": "git",
                "url": "https://github.com/Behat/Transliterator.git",
                "reference": "868e05be3a9f25ba6424c2dd4849567f50715003"
            },
            "dist": {
                "type": "zip",
                "url": "https://api.github.com/repos/Behat/Transliterator/zipball/868e05be3a9f25ba6424c2dd4849567f50715003",
                "reference": "868e05be3a9f25ba6424c2dd4849567f50715003",
                "shasum": ""
            },
            "require": {
                "php": ">=5.3.3"
            },
            "type": "library",
            "extra": {
                "branch-alias": {
                    "dev-master": "1.1-dev"
                }
            },
            "autoload": {
                "psr-0": {
                    "Behat\\Transliterator": "src/"
                }
            },
            "notification-url": "https://packagist.org/downloads/",
            "license": [
                "Artistic-1.0"
            ],
            "description": "String transliterator",
            "keywords": [
                "i18n",
                "slug",
                "transliterator"
            ],
            "time": "2015-09-28 16:26:35"
        },
        {
            "name": "doctrine/instantiator",
            "version": "1.0.5",
            "source": {
                "type": "git",
                "url": "https://github.com/doctrine/instantiator.git",
                "reference": "8e884e78f9f0eb1329e445619e04456e64d8051d"
            },
            "dist": {
                "type": "zip",
                "url": "https://api.github.com/repos/doctrine/instantiator/zipball/8e884e78f9f0eb1329e445619e04456e64d8051d",
                "reference": "8e884e78f9f0eb1329e445619e04456e64d8051d",
                "shasum": ""
            },
            "require": {
                "php": ">=5.3,<8.0-DEV"
            },
            "require-dev": {
                "athletic/athletic": "~0.1.8",
                "ext-pdo": "*",
                "ext-phar": "*",
                "phpunit/phpunit": "~4.0",
                "squizlabs/php_codesniffer": "~2.0"
            },
            "type": "library",
            "extra": {
                "branch-alias": {
                    "dev-master": "1.0.x-dev"
                }
            },
            "autoload": {
                "psr-4": {
                    "Doctrine\\Instantiator\\": "src/Doctrine/Instantiator/"
                }
            },
            "notification-url": "https://packagist.org/downloads/",
            "license": [
                "MIT"
            ],
            "authors": [
                {
                    "name": "Marco Pivetta",
                    "email": "ocramius@gmail.com",
                    "homepage": "http://ocramius.github.com/"
                }
            ],
            "description": "A small, lightweight utility to instantiate objects in PHP without invoking their constructors",
            "homepage": "https://github.com/doctrine/instantiator",
            "keywords": [
                "constructor",
                "instantiate"
            ],
            "time": "2015-06-14 21:17:01"
        },
        {
            "name": "hamcrest/hamcrest-php",
            "version": "v1.2.2",
            "source": {
                "type": "git",
                "url": "https://github.com/hamcrest/hamcrest-php.git",
                "reference": "b37020aa976fa52d3de9aa904aa2522dc518f79c"
            },
            "dist": {
                "type": "zip",
                "url": "https://api.github.com/repos/hamcrest/hamcrest-php/zipball/b37020aa976fa52d3de9aa904aa2522dc518f79c",
                "reference": "b37020aa976fa52d3de9aa904aa2522dc518f79c",
                "shasum": ""
            },
            "require": {
                "php": ">=5.3.2"
            },
            "replace": {
                "cordoval/hamcrest-php": "*",
                "davedevelopment/hamcrest-php": "*",
                "kodova/hamcrest-php": "*"
            },
            "require-dev": {
                "phpunit/php-file-iterator": "1.3.3",
                "satooshi/php-coveralls": "dev-master"
            },
            "type": "library",
            "autoload": {
                "classmap": [
                    "hamcrest"
                ],
                "files": [
                    "hamcrest/Hamcrest.php"
                ]
            },
            "notification-url": "https://packagist.org/downloads/",
            "license": [
                "BSD"
            ],
            "description": "This is the PHP port of Hamcrest Matchers",
            "keywords": [
                "test"
            ],
            "time": "2015-05-11 14:41:42"
        },
        {
            "name": "herrera-io/json",
            "version": "1.0.3",
            "source": {
                "type": "git",
                "url": "https://github.com/kherge-abandoned/php-json.git",
                "reference": "60c696c9370a1e5136816ca557c17f82a6fa83f1"
            },
            "dist": {
                "type": "zip",
                "url": "https://api.github.com/repos/kherge-abandoned/php-json/zipball/60c696c9370a1e5136816ca557c17f82a6fa83f1",
                "reference": "60c696c9370a1e5136816ca557c17f82a6fa83f1",
                "shasum": ""
            },
            "require": {
                "ext-json": "*",
                "justinrainbow/json-schema": ">=1.0,<2.0-dev",
                "php": ">=5.3.3",
                "seld/jsonlint": ">=1.0,<2.0-dev"
            },
            "require-dev": {
                "herrera-io/phpunit-test-case": "1.*",
                "mikey179/vfsstream": "1.1.0",
                "phpunit/phpunit": "3.7.*"
            },
            "type": "library",
            "extra": {
                "branch-alias": {
                    "dev-master": "1.0-dev"
                }
            },
            "autoload": {
                "files": [
                    "src/lib/json_version.php"
                ],
                "psr-0": {
                    "Herrera\\Json": "src/lib"
                }
            },
            "notification-url": "https://packagist.org/downloads/",
            "license": [
                "MIT"
            ],
            "authors": [
                {
                    "name": "Kevin Herrera",
                    "email": "kevin@herrera.io",
                    "homepage": "http://kevin.herrera.io/",
                    "role": "Developer"
                }
            ],
            "description": "A library for simplifying JSON linting and validation.",
            "homepage": "http://herrera-io.github.com/php-json",
            "keywords": [
                "json",
                "lint",
                "schema",
                "validate"
            ],
            "time": "2013-10-30 16:51:34"
        },
        {
            "name": "herrera-io/phar-update",
            "version": "2.0.0",
            "source": {
                "type": "git",
                "url": "https://github.com/kherge-abandoned/php-phar-update.git",
                "reference": "15643c90d3d43620a4f45c910e6afb7a0ad4b488"
            },
            "dist": {
                "type": "zip",
                "url": "https://api.github.com/repos/kherge-abandoned/php-phar-update/zipball/15643c90d3d43620a4f45c910e6afb7a0ad4b488",
                "reference": "15643c90d3d43620a4f45c910e6afb7a0ad4b488",
                "shasum": ""
            },
            "require": {
                "herrera-io/json": "1.*",
                "herrera-io/version": "1.*",
                "php": ">=5.3.3"
            },
            "require-dev": {
                "herrera-io/phpunit-test-case": "1.*",
                "mikey179/vfsstream": "1.1.0",
                "phpunit/phpunit": "3.7.*"
            },
            "type": "library",
            "extra": {
                "branch-alias": {
                    "dev-master": "2.0-dev"
                }
            },
            "autoload": {
                "files": [
                    "src/lib/constants.php"
                ],
                "psr-0": {
                    "Herrera\\Phar\\Update": "src/lib"
                }
            },
            "notification-url": "https://packagist.org/downloads/",
            "license": [
                "MIT"
            ],
            "authors": [
                {
                    "name": "Kevin Herrera",
                    "email": "kevin@herrera.io",
                    "homepage": "http://kevin.herrera.io/",
                    "role": "Developer"
                }
            ],
            "description": "A library for self-updating Phars.",
            "homepage": "http://herrera-io.github.com/php-phar-update",
            "keywords": [
                "phar",
                "update"
            ],
            "time": "2013-11-09 17:13:13"
        },
        {
            "name": "herrera-io/version",
            "version": "1.1.1",
            "source": {
                "type": "git",
                "url": "https://github.com/kherge-abandoned/php-version.git",
                "reference": "d39d9642b92a04d8b8a28b871b797a35a2545e85"
            },
            "dist": {
                "type": "zip",
                "url": "https://api.github.com/repos/kherge-abandoned/php-version/zipball/d39d9642b92a04d8b8a28b871b797a35a2545e85",
                "reference": "d39d9642b92a04d8b8a28b871b797a35a2545e85",
                "shasum": ""
            },
            "require": {
                "php": ">=5.3.3"
            },
            "require-dev": {
                "herrera-io/phpunit-test-case": "1.*",
                "phpunit/phpunit": "3.7.*"
            },
            "type": "library",
            "extra": {
                "branch-alias": {
                    "dev-master": "1.1.x-dev"
                }
            },
            "autoload": {
                "psr-0": {
                    "Herrera\\Version": "src/lib"
                }
            },
            "notification-url": "https://packagist.org/downloads/",
            "license": [
                "MIT"
            ],
            "authors": [
                {
                    "name": "Kevin Herrera",
                    "email": "kevin@herrera.io",
                    "homepage": "http://kevin.herrera.io/",
                    "role": "Developer"
                }
            ],
            "description": "A library for creating, editing, and comparing semantic versioning numbers.",
            "homepage": "http://github.com/herrera-io/php-version",
            "keywords": [
                "semantic",
                "version"
            ],
            "time": "2014-05-27 05:29:25"
        },
        {
            "name": "justinrainbow/json-schema",
            "version": "1.5.0",
            "source": {
                "type": "git",
                "url": "https://github.com/justinrainbow/json-schema.git",
                "reference": "a4bee9f4b344b66e0a0d96c7afae1e92edf385fe"
            },
            "dist": {
                "type": "zip",
                "url": "https://api.github.com/repos/justinrainbow/json-schema/zipball/a4bee9f4b344b66e0a0d96c7afae1e92edf385fe",
                "reference": "a4bee9f4b344b66e0a0d96c7afae1e92edf385fe",
                "shasum": ""
            },
            "require": {
                "php": ">=5.3.2"
            },
            "require-dev": {
                "json-schema/json-schema-test-suite": "1.1.0",
                "phpdocumentor/phpdocumentor": "~2",
                "phpunit/phpunit": "~3.7"
            },
            "bin": [
                "bin/validate-json"
            ],
            "type": "library",
            "extra": {
                "branch-alias": {
                    "dev-master": "1.4.x-dev"
                }
            },
            "autoload": {
                "psr-4": {
                    "JsonSchema\\": "src/JsonSchema/"
                }
            },
            "notification-url": "https://packagist.org/downloads/",
            "license": [
                "BSD-3-Clause"
            ],
            "authors": [
                {
                    "name": "Bruno Prieto Reis",
                    "email": "bruno.p.reis@gmail.com"
                },
                {
                    "name": "Justin Rainbow",
                    "email": "justin.rainbow@gmail.com"
                },
                {
                    "name": "Igor Wiedler",
                    "email": "igor@wiedler.ch"
                },
                {
                    "name": "Robert Schönthal",
                    "email": "seroscho@googlemail.com"
                }
            ],
            "description": "A library to validate a json schema.",
            "homepage": "https://github.com/justinrainbow/json-schema",
            "keywords": [
                "json",
                "schema"
            ],
            "time": "2015-09-08 22:28:04"
        },
        {
            "name": "league/flysystem-memory",
            "version": "1.0.0",
            "source": {
                "type": "git",
                "url": "https://github.com/thephpleague/flysystem-memory.git",
                "reference": "46df9a22e2854ea919ccafb50c3306bdf309fbe8"
            },
            "dist": {
                "type": "zip",
                "url": "https://api.github.com/repos/thephpleague/flysystem-memory/zipball/46df9a22e2854ea919ccafb50c3306bdf309fbe8",
                "reference": "46df9a22e2854ea919ccafb50c3306bdf309fbe8",
                "shasum": ""
            },
            "require": {
                "league/flysystem": "~1.0"
            },
            "require-dev": {
                "phpunit/phpunit": "~4.1"
            },
            "type": "library",
            "extra": {
                "branch-alias": {
                    "dev-master": "1.0-dev"
                }
            },
            "autoload": {
                "psr-4": {
                    "League\\Flysystem\\Memory\\": "src/"
                }
            },
            "notification-url": "https://packagist.org/downloads/",
            "license": [
                "MIT"
            ],
            "authors": [
                {
                    "name": "Chris Leppanen",
                    "email": "chris.leppanen@gmail.com",
                    "role": "Developer"
                }
            ],
            "description": "An in-memory adapter for Flysystem.",
            "homepage": "http://github.com/twistor/flysystem-memory-adapter",
            "keywords": [
                "league"
            ],
            "time": "2015-06-26 18:25:54"
        },
        {
            "name": "mikey179/vfsStream",
            "version": "v1.6.1",
            "source": {
                "type": "git",
                "url": "https://github.com/mikey179/vfsStream.git",
                "reference": "f4aabeb1976f96343ad1253c8d60ad40307e409a"
            },
            "dist": {
                "type": "zip",
                "url": "https://api.github.com/repos/mikey179/vfsStream/zipball/f4aabeb1976f96343ad1253c8d60ad40307e409a",
                "reference": "f4aabeb1976f96343ad1253c8d60ad40307e409a",
                "shasum": ""
            },
            "require": {
                "php": ">=5.3.0"
            },
            "require-dev": {
                "phpunit/phpunit": "~4.5"
            },
            "type": "library",
            "extra": {
                "branch-alias": {
                    "dev-master": "1.6.x-dev"
                }
            },
            "autoload": {
                "psr-0": {
                    "org\\bovigo\\vfs\\": "src/main/php"
                }
            },
            "notification-url": "https://packagist.org/downloads/",
            "license": [
                "BSD-3-Clause"
            ],
            "authors": [
                {
                    "name": "Frank Kleine",
                    "homepage": "http://frankkleine.de/",
                    "role": "Developer"
                }
            ],
            "description": "Virtual file system to mock the real file system in unit tests.",
            "homepage": "http://vfs.bovigo.org/",
            "time": "2015-12-04 12:02:33"
        },
        {
            "name": "mockery/mockery",
            "version": "0.9.4",
            "source": {
                "type": "git",
                "url": "https://github.com/padraic/mockery.git",
                "reference": "70bba85e4aabc9449626651f48b9018ede04f86b"
            },
            "dist": {
                "type": "zip",
                "url": "https://api.github.com/repos/padraic/mockery/zipball/70bba85e4aabc9449626651f48b9018ede04f86b",
                "reference": "70bba85e4aabc9449626651f48b9018ede04f86b",
                "shasum": ""
            },
            "require": {
                "hamcrest/hamcrest-php": "~1.1",
                "lib-pcre": ">=7.0",
                "php": ">=5.3.2"
            },
            "require-dev": {
                "phpunit/phpunit": "~4.0"
            },
            "type": "library",
            "extra": {
                "branch-alias": {
                    "dev-master": "0.9.x-dev"
                }
            },
            "autoload": {
                "psr-0": {
                    "Mockery": "library/"
                }
            },
            "notification-url": "https://packagist.org/downloads/",
            "license": [
                "BSD-3-Clause"
            ],
            "authors": [
                {
                    "name": "Pádraic Brady",
                    "email": "padraic.brady@gmail.com",
                    "homepage": "http://blog.astrumfutura.com"
                },
                {
                    "name": "Dave Marshall",
                    "email": "dave.marshall@atstsolutions.co.uk",
                    "homepage": "http://davedevelopment.co.uk"
                }
            ],
            "description": "Mockery is a simple yet flexible PHP mock object framework for use in unit testing with PHPUnit, PHPSpec or any other testing framework. Its core goal is to offer a test double framework with a succinct API capable of clearly defining all possible object operations and interactions using a human readable Domain Specific Language (DSL). Designed as a drop in alternative to PHPUnit's phpunit-mock-objects library, Mockery is easy to integrate with PHPUnit and can operate alongside phpunit-mock-objects without the World ending.",
            "homepage": "http://github.com/padraic/mockery",
            "keywords": [
                "BDD",
                "TDD",
                "library",
                "mock",
                "mock objects",
                "mockery",
                "stub",
                "test",
                "test double",
                "testing"
            ],
            "time": "2015-04-02 19:54:00"
        },
        {
            "name": "phpunit/php-code-coverage",
            "version": "2.2.4",
            "source": {
                "type": "git",
                "url": "https://github.com/sebastianbergmann/php-code-coverage.git",
                "reference": "eabf68b476ac7d0f73793aada060f1c1a9bf8979"
            },
            "dist": {
                "type": "zip",
                "url": "https://api.github.com/repos/sebastianbergmann/php-code-coverage/zipball/eabf68b476ac7d0f73793aada060f1c1a9bf8979",
                "reference": "eabf68b476ac7d0f73793aada060f1c1a9bf8979",
                "shasum": ""
            },
            "require": {
                "php": ">=5.3.3",
                "phpunit/php-file-iterator": "~1.3",
                "phpunit/php-text-template": "~1.2",
                "phpunit/php-token-stream": "~1.3",
                "sebastian/environment": "^1.3.2",
                "sebastian/version": "~1.0"
            },
            "require-dev": {
                "ext-xdebug": ">=2.1.4",
                "phpunit/phpunit": "~4"
            },
            "suggest": {
                "ext-dom": "*",
                "ext-xdebug": ">=2.2.1",
                "ext-xmlwriter": "*"
            },
            "type": "library",
            "extra": {
                "branch-alias": {
                    "dev-master": "2.2.x-dev"
                }
            },
            "autoload": {
                "classmap": [
                    "src/"
                ]
            },
            "notification-url": "https://packagist.org/downloads/",
            "license": [
                "BSD-3-Clause"
            ],
            "authors": [
                {
                    "name": "Sebastian Bergmann",
                    "email": "sb@sebastian-bergmann.de",
                    "role": "lead"
                }
            ],
            "description": "Library that provides collection, processing, and rendering functionality for PHP code coverage information.",
            "homepage": "https://github.com/sebastianbergmann/php-code-coverage",
            "keywords": [
                "coverage",
                "testing",
                "xunit"
            ],
            "time": "2015-10-06 15:47:00"
        },
        {
            "name": "phpunit/php-file-iterator",
            "version": "1.3.4",
            "source": {
                "type": "git",
                "url": "https://github.com/sebastianbergmann/php-file-iterator.git",
                "reference": "acd690379117b042d1c8af1fafd61bde001bf6bb"
            },
            "dist": {
                "type": "zip",
                "url": "https://api.github.com/repos/sebastianbergmann/php-file-iterator/zipball/acd690379117b042d1c8af1fafd61bde001bf6bb",
                "reference": "acd690379117b042d1c8af1fafd61bde001bf6bb",
                "shasum": ""
            },
            "require": {
                "php": ">=5.3.3"
            },
            "type": "library",
            "autoload": {
                "classmap": [
                    "File/"
                ]
            },
            "notification-url": "https://packagist.org/downloads/",
            "include-path": [
                ""
            ],
            "license": [
                "BSD-3-Clause"
            ],
            "authors": [
                {
                    "name": "Sebastian Bergmann",
                    "email": "sb@sebastian-bergmann.de",
                    "role": "lead"
                }
            ],
            "description": "FilterIterator implementation that filters files based on a list of suffixes.",
            "homepage": "https://github.com/sebastianbergmann/php-file-iterator/",
            "keywords": [
                "filesystem",
                "iterator"
            ],
            "time": "2013-10-10 15:34:57"
        },
        {
            "name": "phpunit/php-text-template",
            "version": "1.2.1",
            "source": {
                "type": "git",
                "url": "https://github.com/sebastianbergmann/php-text-template.git",
                "reference": "31f8b717e51d9a2afca6c9f046f5d69fc27c8686"
            },
            "dist": {
                "type": "zip",
                "url": "https://api.github.com/repos/sebastianbergmann/php-text-template/zipball/31f8b717e51d9a2afca6c9f046f5d69fc27c8686",
                "reference": "31f8b717e51d9a2afca6c9f046f5d69fc27c8686",
                "shasum": ""
            },
            "require": {
                "php": ">=5.3.3"
            },
            "type": "library",
            "autoload": {
                "classmap": [
                    "src/"
                ]
            },
            "notification-url": "https://packagist.org/downloads/",
            "license": [
                "BSD-3-Clause"
            ],
            "authors": [
                {
                    "name": "Sebastian Bergmann",
                    "email": "sebastian@phpunit.de",
                    "role": "lead"
                }
            ],
            "description": "Simple template engine.",
            "homepage": "https://github.com/sebastianbergmann/php-text-template/",
            "keywords": [
                "template"
            ],
            "time": "2015-06-21 13:50:34"
        },
        {
            "name": "phpunit/php-timer",
            "version": "1.0.7",
            "source": {
                "type": "git",
                "url": "https://github.com/sebastianbergmann/php-timer.git",
                "reference": "3e82f4e9fc92665fafd9157568e4dcb01d014e5b"
            },
            "dist": {
                "type": "zip",
                "url": "https://api.github.com/repos/sebastianbergmann/php-timer/zipball/3e82f4e9fc92665fafd9157568e4dcb01d014e5b",
                "reference": "3e82f4e9fc92665fafd9157568e4dcb01d014e5b",
                "shasum": ""
            },
            "require": {
                "php": ">=5.3.3"
            },
            "type": "library",
            "autoload": {
                "classmap": [
                    "src/"
                ]
            },
            "notification-url": "https://packagist.org/downloads/",
            "license": [
                "BSD-3-Clause"
            ],
            "authors": [
                {
                    "name": "Sebastian Bergmann",
                    "email": "sb@sebastian-bergmann.de",
                    "role": "lead"
                }
            ],
            "description": "Utility class for timing",
            "homepage": "https://github.com/sebastianbergmann/php-timer/",
            "keywords": [
                "timer"
            ],
            "time": "2015-06-21 08:01:12"
        },
        {
            "name": "phpunit/php-token-stream",
            "version": "1.4.8",
            "source": {
                "type": "git",
                "url": "https://github.com/sebastianbergmann/php-token-stream.git",
                "reference": "3144ae21711fb6cac0b1ab4cbe63b75ce3d4e8da"
            },
            "dist": {
                "type": "zip",
                "url": "https://api.github.com/repos/sebastianbergmann/php-token-stream/zipball/3144ae21711fb6cac0b1ab4cbe63b75ce3d4e8da",
                "reference": "3144ae21711fb6cac0b1ab4cbe63b75ce3d4e8da",
                "shasum": ""
            },
            "require": {
                "ext-tokenizer": "*",
                "php": ">=5.3.3"
            },
            "require-dev": {
                "phpunit/phpunit": "~4.2"
            },
            "type": "library",
            "extra": {
                "branch-alias": {
                    "dev-master": "1.4-dev"
                }
            },
            "autoload": {
                "classmap": [
                    "src/"
                ]
            },
            "notification-url": "https://packagist.org/downloads/",
            "license": [
                "BSD-3-Clause"
            ],
            "authors": [
                {
                    "name": "Sebastian Bergmann",
                    "email": "sebastian@phpunit.de"
                }
            ],
            "description": "Wrapper around PHP's tokenizer extension.",
            "homepage": "https://github.com/sebastianbergmann/php-token-stream/",
            "keywords": [
                "tokenizer"
            ],
            "time": "2015-09-15 10:49:45"
        },
        {
            "name": "phpunit/phpunit",
            "version": "4.4.5",
            "source": {
                "type": "git",
                "url": "https://github.com/sebastianbergmann/phpunit.git",
                "reference": "2e8580deebb7d1ac92ac878595e6bffe01069c2a"
            },
            "dist": {
                "type": "zip",
                "url": "https://api.github.com/repos/sebastianbergmann/phpunit/zipball/2e8580deebb7d1ac92ac878595e6bffe01069c2a",
                "reference": "2e8580deebb7d1ac92ac878595e6bffe01069c2a",
                "shasum": ""
            },
            "require": {
                "ext-dom": "*",
                "ext-json": "*",
                "ext-pcre": "*",
                "ext-reflection": "*",
                "ext-spl": "*",
                "php": ">=5.3.3",
                "phpunit/php-code-coverage": "~2.0",
                "phpunit/php-file-iterator": "~1.3.2",
                "phpunit/php-text-template": "~1.2",
                "phpunit/php-timer": "~1.0.2",
                "phpunit/phpunit-mock-objects": "~2.3",
                "sebastian/comparator": "~1.0",
                "sebastian/diff": "~1.1",
                "sebastian/environment": "~1.1",
                "sebastian/exporter": "~1.1",
                "sebastian/global-state": "~1.0",
                "sebastian/recursion-context": "~1.0",
                "sebastian/version": "~1.0",
                "symfony/yaml": "~2.0"
            },
            "suggest": {
                "phpunit/php-invoker": "~1.1"
            },
            "bin": [
                "phpunit"
            ],
            "type": "library",
            "extra": {
                "branch-alias": {
                    "dev-master": "4.4.x-dev"
                }
            },
            "autoload": {
                "classmap": [
                    "src/"
                ]
            },
            "notification-url": "https://packagist.org/downloads/",
            "license": [
                "BSD-3-Clause"
            ],
            "authors": [
                {
                    "name": "Sebastian Bergmann",
                    "email": "sebastian@phpunit.de",
                    "role": "lead"
                }
            ],
            "description": "The PHP Unit Testing framework.",
            "homepage": "https://phpunit.de/",
            "keywords": [
                "phpunit",
                "testing",
                "xunit"
            ],
            "time": "2015-01-27 16:06:15"
        },
        {
            "name": "phpunit/phpunit-mock-objects",
            "version": "2.3.8",
            "source": {
                "type": "git",
                "url": "https://github.com/sebastianbergmann/phpunit-mock-objects.git",
                "reference": "ac8e7a3db35738d56ee9a76e78a4e03d97628983"
            },
            "dist": {
                "type": "zip",
                "url": "https://api.github.com/repos/sebastianbergmann/phpunit-mock-objects/zipball/ac8e7a3db35738d56ee9a76e78a4e03d97628983",
                "reference": "ac8e7a3db35738d56ee9a76e78a4e03d97628983",
                "shasum": ""
            },
            "require": {
                "doctrine/instantiator": "^1.0.2",
                "php": ">=5.3.3",
                "phpunit/php-text-template": "~1.2",
                "sebastian/exporter": "~1.2"
            },
            "require-dev": {
                "phpunit/phpunit": "~4.4"
            },
            "suggest": {
                "ext-soap": "*"
            },
            "type": "library",
            "extra": {
                "branch-alias": {
                    "dev-master": "2.3.x-dev"
                }
            },
            "autoload": {
                "classmap": [
                    "src/"
                ]
            },
            "notification-url": "https://packagist.org/downloads/",
            "license": [
                "BSD-3-Clause"
            ],
            "authors": [
                {
                    "name": "Sebastian Bergmann",
                    "email": "sb@sebastian-bergmann.de",
                    "role": "lead"
                }
            ],
            "description": "Mock Object library for PHPUnit",
            "homepage": "https://github.com/sebastianbergmann/phpunit-mock-objects/",
            "keywords": [
                "mock",
                "xunit"
            ],
            "time": "2015-10-02 06:51:40"
        },
        {
            "name": "sebastian/comparator",
            "version": "1.2.0",
            "source": {
                "type": "git",
                "url": "https://github.com/sebastianbergmann/comparator.git",
                "reference": "937efb279bd37a375bcadf584dec0726f84dbf22"
            },
            "dist": {
                "type": "zip",
                "url": "https://api.github.com/repos/sebastianbergmann/comparator/zipball/937efb279bd37a375bcadf584dec0726f84dbf22",
                "reference": "937efb279bd37a375bcadf584dec0726f84dbf22",
                "shasum": ""
            },
            "require": {
                "php": ">=5.3.3",
                "sebastian/diff": "~1.2",
                "sebastian/exporter": "~1.2"
            },
            "require-dev": {
                "phpunit/phpunit": "~4.4"
            },
            "type": "library",
            "extra": {
                "branch-alias": {
                    "dev-master": "1.2.x-dev"
                }
            },
            "autoload": {
                "classmap": [
                    "src/"
                ]
            },
            "notification-url": "https://packagist.org/downloads/",
            "license": [
                "BSD-3-Clause"
            ],
            "authors": [
                {
                    "name": "Jeff Welch",
                    "email": "whatthejeff@gmail.com"
                },
                {
                    "name": "Volker Dusch",
                    "email": "github@wallbash.com"
                },
                {
                    "name": "Bernhard Schussek",
                    "email": "bschussek@2bepublished.at"
                },
                {
                    "name": "Sebastian Bergmann",
                    "email": "sebastian@phpunit.de"
                }
            ],
            "description": "Provides the functionality to compare PHP values for equality",
            "homepage": "http://www.github.com/sebastianbergmann/comparator",
            "keywords": [
                "comparator",
                "compare",
                "equality"
            ],
            "time": "2015-07-26 15:48:44"
        },
        {
            "name": "sebastian/diff",
            "version": "1.3.0",
            "source": {
                "type": "git",
                "url": "https://github.com/sebastianbergmann/diff.git",
                "reference": "863df9687835c62aa423a22412d26fa2ebde3fd3"
            },
            "dist": {
                "type": "zip",
                "url": "https://api.github.com/repos/sebastianbergmann/diff/zipball/863df9687835c62aa423a22412d26fa2ebde3fd3",
                "reference": "863df9687835c62aa423a22412d26fa2ebde3fd3",
                "shasum": ""
            },
            "require": {
                "php": ">=5.3.3"
            },
            "require-dev": {
                "phpunit/phpunit": "~4.2"
            },
            "type": "library",
            "extra": {
                "branch-alias": {
                    "dev-master": "1.3-dev"
                }
            },
            "autoload": {
                "classmap": [
                    "src/"
                ]
            },
            "notification-url": "https://packagist.org/downloads/",
            "license": [
                "BSD-3-Clause"
            ],
            "authors": [
                {
                    "name": "Kore Nordmann",
                    "email": "mail@kore-nordmann.de"
                },
                {
                    "name": "Sebastian Bergmann",
                    "email": "sebastian@phpunit.de"
                }
            ],
            "description": "Diff implementation",
            "homepage": "http://www.github.com/sebastianbergmann/diff",
            "keywords": [
                "diff"
            ],
            "time": "2015-02-22 15:13:53"
        },
        {
            "name": "sebastian/environment",
            "version": "1.3.2",
            "source": {
                "type": "git",
                "url": "https://github.com/sebastianbergmann/environment.git",
                "reference": "6324c907ce7a52478eeeaede764f48733ef5ae44"
            },
            "dist": {
                "type": "zip",
                "url": "https://api.github.com/repos/sebastianbergmann/environment/zipball/6324c907ce7a52478eeeaede764f48733ef5ae44",
                "reference": "6324c907ce7a52478eeeaede764f48733ef5ae44",
                "shasum": ""
            },
            "require": {
                "php": ">=5.3.3"
            },
            "require-dev": {
                "phpunit/phpunit": "~4.4"
            },
            "type": "library",
            "extra": {
                "branch-alias": {
                    "dev-master": "1.3.x-dev"
                }
            },
            "autoload": {
                "classmap": [
                    "src/"
                ]
            },
            "notification-url": "https://packagist.org/downloads/",
            "license": [
                "BSD-3-Clause"
            ],
            "authors": [
                {
                    "name": "Sebastian Bergmann",
                    "email": "sebastian@phpunit.de"
                }
            ],
            "description": "Provides functionality to handle HHVM/PHP environments",
            "homepage": "http://www.github.com/sebastianbergmann/environment",
            "keywords": [
                "Xdebug",
                "environment",
                "hhvm"
            ],
            "time": "2015-08-03 06:14:51"
        },
        {
            "name": "sebastian/exporter",
            "version": "1.2.1",
            "source": {
                "type": "git",
                "url": "https://github.com/sebastianbergmann/exporter.git",
                "reference": "7ae5513327cb536431847bcc0c10edba2701064e"
            },
            "dist": {
                "type": "zip",
                "url": "https://api.github.com/repos/sebastianbergmann/exporter/zipball/7ae5513327cb536431847bcc0c10edba2701064e",
                "reference": "7ae5513327cb536431847bcc0c10edba2701064e",
                "shasum": ""
            },
            "require": {
                "php": ">=5.3.3",
                "sebastian/recursion-context": "~1.0"
            },
            "require-dev": {
                "phpunit/phpunit": "~4.4"
            },
            "type": "library",
            "extra": {
                "branch-alias": {
                    "dev-master": "1.2.x-dev"
                }
            },
            "autoload": {
                "classmap": [
                    "src/"
                ]
            },
            "notification-url": "https://packagist.org/downloads/",
            "license": [
                "BSD-3-Clause"
            ],
            "authors": [
                {
                    "name": "Jeff Welch",
                    "email": "whatthejeff@gmail.com"
                },
                {
                    "name": "Volker Dusch",
                    "email": "github@wallbash.com"
                },
                {
                    "name": "Bernhard Schussek",
                    "email": "bschussek@2bepublished.at"
                },
                {
                    "name": "Sebastian Bergmann",
                    "email": "sebastian@phpunit.de"
                },
                {
                    "name": "Adam Harvey",
                    "email": "aharvey@php.net"
                }
            ],
            "description": "Provides the functionality to export PHP variables for visualization",
            "homepage": "http://www.github.com/sebastianbergmann/exporter",
            "keywords": [
                "export",
                "exporter"
            ],
            "time": "2015-06-21 07:55:53"
        },
        {
            "name": "sebastian/global-state",
            "version": "1.1.1",
            "source": {
                "type": "git",
                "url": "https://github.com/sebastianbergmann/global-state.git",
                "reference": "bc37d50fea7d017d3d340f230811c9f1d7280af4"
            },
            "dist": {
                "type": "zip",
                "url": "https://api.github.com/repos/sebastianbergmann/global-state/zipball/bc37d50fea7d017d3d340f230811c9f1d7280af4",
                "reference": "bc37d50fea7d017d3d340f230811c9f1d7280af4",
                "shasum": ""
            },
            "require": {
                "php": ">=5.3.3"
            },
            "require-dev": {
                "phpunit/phpunit": "~4.2"
            },
            "suggest": {
                "ext-uopz": "*"
            },
            "type": "library",
            "extra": {
                "branch-alias": {
                    "dev-master": "1.0-dev"
                }
            },
            "autoload": {
                "classmap": [
                    "src/"
                ]
            },
            "notification-url": "https://packagist.org/downloads/",
            "license": [
                "BSD-3-Clause"
            ],
            "authors": [
                {
                    "name": "Sebastian Bergmann",
                    "email": "sebastian@phpunit.de"
                }
            ],
            "description": "Snapshotting of global state",
            "homepage": "http://www.github.com/sebastianbergmann/global-state",
            "keywords": [
                "global state"
            ],
            "time": "2015-10-12 03:26:01"
        },
        {
            "name": "sebastian/recursion-context",
            "version": "1.0.1",
            "source": {
                "type": "git",
                "url": "https://github.com/sebastianbergmann/recursion-context.git",
                "reference": "994d4a811bafe801fb06dccbee797863ba2792ba"
            },
            "dist": {
                "type": "zip",
                "url": "https://api.github.com/repos/sebastianbergmann/recursion-context/zipball/994d4a811bafe801fb06dccbee797863ba2792ba",
                "reference": "994d4a811bafe801fb06dccbee797863ba2792ba",
                "shasum": ""
            },
            "require": {
                "php": ">=5.3.3"
            },
            "require-dev": {
                "phpunit/phpunit": "~4.4"
            },
            "type": "library",
            "extra": {
                "branch-alias": {
                    "dev-master": "1.0.x-dev"
                }
            },
            "autoload": {
                "classmap": [
                    "src/"
                ]
            },
            "notification-url": "https://packagist.org/downloads/",
            "license": [
                "BSD-3-Clause"
            ],
            "authors": [
                {
                    "name": "Jeff Welch",
                    "email": "whatthejeff@gmail.com"
                },
                {
                    "name": "Sebastian Bergmann",
                    "email": "sebastian@phpunit.de"
                },
                {
                    "name": "Adam Harvey",
                    "email": "aharvey@php.net"
                }
            ],
            "description": "Provides functionality to recursively process PHP variables",
            "homepage": "http://www.github.com/sebastianbergmann/recursion-context",
            "time": "2015-06-21 08:04:50"
        },
        {
            "name": "sebastian/version",
            "version": "1.0.6",
            "source": {
                "type": "git",
                "url": "https://github.com/sebastianbergmann/version.git",
                "reference": "58b3a85e7999757d6ad81c787a1fbf5ff6c628c6"
            },
            "dist": {
                "type": "zip",
                "url": "https://api.github.com/repos/sebastianbergmann/version/zipball/58b3a85e7999757d6ad81c787a1fbf5ff6c628c6",
                "reference": "58b3a85e7999757d6ad81c787a1fbf5ff6c628c6",
                "shasum": ""
            },
            "type": "library",
            "autoload": {
                "classmap": [
                    "src/"
                ]
            },
            "notification-url": "https://packagist.org/downloads/",
            "license": [
                "BSD-3-Clause"
            ],
            "authors": [
                {
                    "name": "Sebastian Bergmann",
                    "email": "sebastian@phpunit.de",
                    "role": "lead"
                }
            ],
            "description": "Library that helps with managing the version number of Git-hosted PHP projects",
            "homepage": "https://github.com/sebastianbergmann/version",
            "time": "2015-06-21 13:59:46"
        },
        {
            "name": "seld/jsonlint",
            "version": "1.3.1",
            "source": {
                "type": "git",
                "url": "https://github.com/Seldaek/jsonlint.git",
                "reference": "863ae85c6d3ef60ca49cb12bd051c4a0648c40c4"
            },
            "dist": {
                "type": "zip",
                "url": "https://api.github.com/repos/Seldaek/jsonlint/zipball/863ae85c6d3ef60ca49cb12bd051c4a0648c40c4",
                "reference": "863ae85c6d3ef60ca49cb12bd051c4a0648c40c4",
                "shasum": ""
            },
            "require": {
                "php": ">=5.3.0"
            },
            "bin": [
                "bin/jsonlint"
            ],
            "type": "library",
            "autoload": {
                "psr-4": {
                    "Seld\\JsonLint\\": "src/Seld/JsonLint/"
                }
            },
            "notification-url": "https://packagist.org/downloads/",
            "license": [
                "MIT"
            ],
            "authors": [
                {
                    "name": "Jordi Boggiano",
                    "email": "j.boggiano@seld.be",
                    "homepage": "http://seld.be"
                }
            ],
            "description": "JSON Linter",
            "keywords": [
                "json",
                "linter",
                "parser",
                "validator"
            ],
            "time": "2015-01-04 21:18:15"
        },
        {
            "name": "squizlabs/php_codesniffer",
            "version": "2.3.4",
            "source": {
                "type": "git",
                "url": "https://github.com/squizlabs/PHP_CodeSniffer.git",
                "reference": "11a2545c44a5915f883e2e5ec12e14ed345e3ab2"
            },
            "dist": {
                "type": "zip",
                "url": "https://api.github.com/repos/squizlabs/PHP_CodeSniffer/zipball/11a2545c44a5915f883e2e5ec12e14ed345e3ab2",
                "reference": "11a2545c44a5915f883e2e5ec12e14ed345e3ab2",
                "shasum": ""
            },
            "require": {
                "ext-tokenizer": "*",
                "ext-xmlwriter": "*",
                "php": ">=5.1.2"
            },
            "bin": [
                "scripts/phpcs",
                "scripts/phpcbf"
            ],
            "type": "library",
            "extra": {
                "branch-alias": {
                    "dev-master": "2.0.x-dev"
                }
            },
            "autoload": {
                "classmap": [
                    "CodeSniffer.php",
                    "CodeSniffer/CLI.php",
                    "CodeSniffer/Exception.php",
                    "CodeSniffer/File.php",
                    "CodeSniffer/Fixer.php",
                    "CodeSniffer/Report.php",
                    "CodeSniffer/Reporting.php",
                    "CodeSniffer/Sniff.php",
                    "CodeSniffer/Tokens.php",
                    "CodeSniffer/Reports/",
                    "CodeSniffer/Tokenizers/",
                    "CodeSniffer/DocGenerators/",
                    "CodeSniffer/Standards/AbstractPatternSniff.php",
                    "CodeSniffer/Standards/AbstractScopeSniff.php",
                    "CodeSniffer/Standards/AbstractVariableSniff.php",
                    "CodeSniffer/Standards/IncorrectPatternException.php",
                    "CodeSniffer/Standards/Generic/Sniffs/",
                    "CodeSniffer/Standards/MySource/Sniffs/",
                    "CodeSniffer/Standards/PEAR/Sniffs/",
                    "CodeSniffer/Standards/PSR1/Sniffs/",
                    "CodeSniffer/Standards/PSR2/Sniffs/",
                    "CodeSniffer/Standards/Squiz/Sniffs/",
                    "CodeSniffer/Standards/Zend/Sniffs/"
                ]
            },
            "notification-url": "https://packagist.org/downloads/",
            "license": [
                "BSD-3-Clause"
            ],
            "authors": [
                {
                    "name": "Greg Sherwood",
                    "role": "lead"
                }
            ],
            "description": "PHP_CodeSniffer tokenizes PHP, JavaScript and CSS files and detects violations of a defined set of coding standards.",
            "homepage": "http://www.squizlabs.com/php-codesniffer",
            "keywords": [
                "phpcs",
                "standards"
            ],
            "time": "2015-09-09 00:18:50"
        },
        {
            "name": "symfony/class-loader",
            "version": "v2.7.5",
            "source": {
                "type": "git",
                "url": "https://github.com/symfony/class-loader.git",
                "reference": "d957ea6295d7016e20d7eff33a6c1deef819c0d4"
            },
            "dist": {
                "type": "zip",
                "url": "https://api.github.com/repos/symfony/class-loader/zipball/d957ea6295d7016e20d7eff33a6c1deef819c0d4",
                "reference": "d957ea6295d7016e20d7eff33a6c1deef819c0d4",
                "shasum": ""
            },
            "require": {
                "php": ">=5.3.9"
            },
            "require-dev": {
                "symfony/finder": "~2.0,>=2.0.5",
                "symfony/phpunit-bridge": "~2.7"
            },
            "type": "library",
            "extra": {
                "branch-alias": {
                    "dev-master": "2.7-dev"
                }
            },
            "autoload": {
                "psr-4": {
                    "Symfony\\Component\\ClassLoader\\": ""
                }
            },
            "notification-url": "https://packagist.org/downloads/",
            "license": [
                "MIT"
            ],
            "authors": [
                {
                    "name": "Fabien Potencier",
                    "email": "fabien@symfony.com"
                },
                {
                    "name": "Symfony Community",
                    "homepage": "https://symfony.com/contributors"
                }
            ],
            "description": "Symfony ClassLoader Component",
            "homepage": "https://symfony.com",
            "time": "2015-08-26 17:56:37"
        },
        {
            "name": "symfony/config",
            "version": "v2.7.5",
            "source": {
                "type": "git",
                "url": "https://github.com/symfony/config.git",
                "reference": "9698fdf0a750d6887d5e7729d5cf099765b20e61"
            },
            "dist": {
                "type": "zip",
                "url": "https://api.github.com/repos/symfony/config/zipball/9698fdf0a750d6887d5e7729d5cf099765b20e61",
                "reference": "9698fdf0a750d6887d5e7729d5cf099765b20e61",
                "shasum": ""
            },
            "require": {
                "php": ">=5.3.9",
                "symfony/filesystem": "~2.3"
            },
            "require-dev": {
                "symfony/phpunit-bridge": "~2.7"
            },
            "type": "library",
            "extra": {
                "branch-alias": {
                    "dev-master": "2.7-dev"
                }
            },
            "autoload": {
                "psr-4": {
                    "Symfony\\Component\\Config\\": ""
                }
            },
            "notification-url": "https://packagist.org/downloads/",
            "license": [
                "MIT"
            ],
            "authors": [
                {
                    "name": "Fabien Potencier",
                    "email": "fabien@symfony.com"
                },
                {
                    "name": "Symfony Community",
                    "homepage": "https://symfony.com/contributors"
                }
            ],
            "description": "Symfony Config Component",
            "homepage": "https://symfony.com",
            "time": "2015-09-21 15:02:29"
        },
        {
            "name": "symfony/dependency-injection",
            "version": "v2.7.5",
            "source": {
                "type": "git",
                "url": "https://github.com/symfony/dependency-injection.git",
                "reference": "422c3819b110f610d79c6f1dc38af23787dc790e"
            },
            "dist": {
                "type": "zip",
                "url": "https://api.github.com/repos/symfony/dependency-injection/zipball/422c3819b110f610d79c6f1dc38af23787dc790e",
                "reference": "422c3819b110f610d79c6f1dc38af23787dc790e",
                "shasum": ""
            },
            "require": {
                "php": ">=5.3.9"
            },
            "conflict": {
                "symfony/expression-language": "<2.6"
            },
            "require-dev": {
                "symfony/config": "~2.2",
                "symfony/expression-language": "~2.6",
                "symfony/phpunit-bridge": "~2.7",
                "symfony/yaml": "~2.1"
            },
            "suggest": {
                "symfony/config": "",
                "symfony/proxy-manager-bridge": "Generate service proxies to lazy load them",
                "symfony/yaml": ""
            },
            "type": "library",
            "extra": {
                "branch-alias": {
                    "dev-master": "2.7-dev"
                }
            },
            "autoload": {
                "psr-4": {
                    "Symfony\\Component\\DependencyInjection\\": ""
                }
            },
            "notification-url": "https://packagist.org/downloads/",
            "license": [
                "MIT"
            ],
            "authors": [
                {
                    "name": "Fabien Potencier",
                    "email": "fabien@symfony.com"
                },
                {
                    "name": "Symfony Community",
                    "homepage": "https://symfony.com/contributors"
                }
            ],
            "description": "Symfony DependencyInjection Component",
            "homepage": "https://symfony.com",
            "time": "2015-09-15 08:30:42"
        },
        {
            "name": "symfony/expression-language",
            "version": "v2.7.5",
            "source": {
                "type": "git",
                "url": "https://github.com/symfony/expression-language.git",
                "reference": "539de1f520cd1c4073e2776dc734262f21ad96de"
            },
            "dist": {
                "type": "zip",
                "url": "https://api.github.com/repos/symfony/expression-language/zipball/539de1f520cd1c4073e2776dc734262f21ad96de",
                "reference": "539de1f520cd1c4073e2776dc734262f21ad96de",
                "shasum": ""
            },
            "require": {
                "php": ">=5.3.9"
            },
            "require-dev": {
                "symfony/phpunit-bridge": "~2.7"
            },
            "type": "library",
            "extra": {
                "branch-alias": {
                    "dev-master": "2.7-dev"
                }
            },
            "autoload": {
                "psr-4": {
                    "Symfony\\Component\\ExpressionLanguage\\": ""
                }
            },
            "notification-url": "https://packagist.org/downloads/",
            "license": [
                "MIT"
            ],
            "authors": [
                {
                    "name": "Fabien Potencier",
                    "email": "fabien@symfony.com"
                },
                {
                    "name": "Symfony Community",
                    "homepage": "https://symfony.com/contributors"
                }
            ],
            "description": "Symfony ExpressionLanguage Component",
            "homepage": "https://symfony.com",
            "time": "2015-09-24 11:58:55"
        },
        {
            "name": "symfony/filesystem",
            "version": "v2.7.5",
            "source": {
                "type": "git",
                "url": "https://github.com/symfony/filesystem.git",
                "reference": "a17f8a17c20e8614c15b8e116e2f4bcde102cfab"
            },
            "dist": {
                "type": "zip",
                "url": "https://api.github.com/repos/symfony/filesystem/zipball/a17f8a17c20e8614c15b8e116e2f4bcde102cfab",
                "reference": "a17f8a17c20e8614c15b8e116e2f4bcde102cfab",
                "shasum": ""
            },
            "require": {
                "php": ">=5.3.9"
            },
            "require-dev": {
                "symfony/phpunit-bridge": "~2.7"
            },
            "type": "library",
            "extra": {
                "branch-alias": {
                    "dev-master": "2.7-dev"
                }
            },
            "autoload": {
                "psr-4": {
                    "Symfony\\Component\\Filesystem\\": ""
                }
            },
            "notification-url": "https://packagist.org/downloads/",
            "license": [
                "MIT"
            ],
            "authors": [
                {
                    "name": "Fabien Potencier",
                    "email": "fabien@symfony.com"
                },
                {
                    "name": "Symfony Community",
                    "homepage": "https://symfony.com/contributors"
                }
            ],
            "description": "Symfony Filesystem Component",
            "homepage": "https://symfony.com",
            "time": "2015-09-09 17:42:36"
        },
        {
            "name": "symfony/process",
            "version": "v2.7.5",
            "source": {
                "type": "git",
                "url": "https://github.com/symfony/process.git",
                "reference": "b27c8e317922cd3cdd3600850273cf6b82b2e8e9"
            },
            "dist": {
                "type": "zip",
                "url": "https://api.github.com/repos/symfony/process/zipball/b27c8e317922cd3cdd3600850273cf6b82b2e8e9",
                "reference": "b27c8e317922cd3cdd3600850273cf6b82b2e8e9",
                "shasum": ""
            },
            "require": {
                "php": ">=5.3.9"
            },
            "require-dev": {
                "symfony/phpunit-bridge": "~2.7"
            },
            "type": "library",
            "extra": {
                "branch-alias": {
                    "dev-master": "2.7-dev"
                }
            },
            "autoload": {
                "psr-4": {
                    "Symfony\\Component\\Process\\": ""
                }
            },
            "notification-url": "https://packagist.org/downloads/",
            "license": [
                "MIT"
            ],
            "authors": [
                {
                    "name": "Fabien Potencier",
                    "email": "fabien@symfony.com"
                },
                {
                    "name": "Symfony Community",
                    "homepage": "https://symfony.com/contributors"
                }
            ],
            "description": "Symfony Process Component",
            "homepage": "https://symfony.com",
            "time": "2015-09-19 19:59:23"
        },
        {
            "name": "symfony/yaml",
            "version": "v2.7.5",
            "source": {
                "type": "git",
                "url": "https://github.com/symfony/yaml.git",
                "reference": "31cb2ad0155c95b88ee55fe12bc7ff92232c1770"
            },
            "dist": {
                "type": "zip",
                "url": "https://api.github.com/repos/symfony/yaml/zipball/31cb2ad0155c95b88ee55fe12bc7ff92232c1770",
                "reference": "31cb2ad0155c95b88ee55fe12bc7ff92232c1770",
                "shasum": ""
            },
            "require": {
                "php": ">=5.3.9"
            },
            "require-dev": {
                "symfony/phpunit-bridge": "~2.7"
            },
            "type": "library",
            "extra": {
                "branch-alias": {
                    "dev-master": "2.7-dev"
                }
            },
            "autoload": {
                "psr-4": {
                    "Symfony\\Component\\Yaml\\": ""
                }
            },
            "notification-url": "https://packagist.org/downloads/",
            "license": [
                "MIT"
            ],
            "authors": [
                {
                    "name": "Fabien Potencier",
                    "email": "fabien@symfony.com"
                },
                {
                    "name": "Symfony Community",
                    "homepage": "https://symfony.com/contributors"
                }
            ],
            "description": "Symfony Yaml Component",
            "homepage": "https://symfony.com",
            "time": "2015-09-14 14:14:09"
        }
    ],
    "aliases": [],
    "minimum-stability": "stable",
    "stability-flags": {
        "phpdocumentor/reflection": 15,
        "phpdocumentor/reflection-common": 20,
        "phpdocumentor/reflection-docblock": 20,
        "phpdocumentor/flyfinder": 20
    },
    "prefer-stable": false,
    "prefer-lowest": false,
    "platform": {
        "php": ">=5.5"
    },
    "platform-dev": []
}<|MERGE_RESOLUTION|>--- conflicted
+++ resolved
@@ -4,13 +4,8 @@
         "Read more about it at https://getcomposer.org/doc/01-basic-usage.md#composer-lock-the-lock-file",
         "This file is @generated automatically"
     ],
-<<<<<<< HEAD
-    "hash": "424243a529e504b2d460d047cacad01d",
-    "content-hash": "72f46157d02e1936d31335cc705ef0ab",
-=======
     "hash": "17585b9d56ef56a9089b309b820f22d5",
     "content-hash": "c23a4654f0b5319a75b2277e2666a15c",
->>>>>>> 6ac85c78
     "packages": [
         {
             "name": "container-interop/container-interop",
@@ -265,38 +260,32 @@
         },
         {
             "name": "nikic/php-parser",
-            "version": "v2.0.0",
+            "version": "v1.4.1",
             "source": {
                 "type": "git",
                 "url": "https://github.com/nikic/PHP-Parser.git",
-                "reference": "c542e5d86a9775abd1021618eb2430278bfc1e01"
-            },
-            "dist": {
-                "type": "zip",
-                "url": "https://api.github.com/repos/nikic/PHP-Parser/zipball/c542e5d86a9775abd1021618eb2430278bfc1e01",
-                "reference": "c542e5d86a9775abd1021618eb2430278bfc1e01",
+                "reference": "f78af2c9c86107aa1a34cd1dbb5bbe9eeb0d9f51"
+            },
+            "dist": {
+                "type": "zip",
+                "url": "https://api.github.com/repos/nikic/PHP-Parser/zipball/f78af2c9c86107aa1a34cd1dbb5bbe9eeb0d9f51",
+                "reference": "f78af2c9c86107aa1a34cd1dbb5bbe9eeb0d9f51",
                 "shasum": ""
             },
             "require": {
                 "ext-tokenizer": "*",
-                "php": ">=5.4"
-            },
-            "require-dev": {
-                "phpunit/phpunit": "~4.0"
-            },
-            "bin": [
-                "bin/php-parse"
-            ],
-            "type": "library",
-            "extra": {
-                "branch-alias": {
-                    "dev-master": "2.0-dev"
-                }
-            },
-            "autoload": {
-                "psr-4": {
-                    "PhpParser\\": "lib/PhpParser"
-                }
+                "php": ">=5.3"
+            },
+            "type": "library",
+            "extra": {
+                "branch-alias": {
+                    "dev-master": "1.4-dev"
+                }
+            },
+            "autoload": {
+                "files": [
+                    "lib/bootstrap.php"
+                ]
             },
             "notification-url": "https://packagist.org/downloads/",
             "license": [
@@ -312,7 +301,7 @@
                 "parser",
                 "php"
             ],
-            "time": "2015-12-04 15:28:43"
+            "time": "2015-09-19 14:15:08"
         },
         {
             "name": "php-di/invoker",
@@ -580,20 +569,20 @@
         },
         {
             "name": "phpdocumentor/reflection",
-            "version": "2.0.0-alpha2",
+            "version": "2.0.0-alpha1",
             "source": {
                 "type": "git",
                 "url": "https://github.com/phpDocumentor/Reflection.git",
-                "reference": "8fc02e76b7024d38c7693827156448bd074f6359"
-            },
-            "dist": {
-                "type": "zip",
-                "url": "https://api.github.com/repos/phpDocumentor/Reflection/zipball/8fc02e76b7024d38c7693827156448bd074f6359",
-                "reference": "8fc02e76b7024d38c7693827156448bd074f6359",
-                "shasum": ""
-            },
-            "require": {
-                "nikic/php-parser": "^2.0",
+                "reference": "3516b9749cc18e4b7f7282e2dce2591a00d25365"
+            },
+            "dist": {
+                "type": "zip",
+                "url": "https://api.github.com/repos/phpDocumentor/Reflection/zipball/3516b9749cc18e4b7f7282e2dce2591a00d25365",
+                "reference": "3516b9749cc18e4b7f7282e2dce2591a00d25365",
+                "shasum": ""
+            },
+            "require": {
+                "nikic/php-parser": "~1.0",
                 "php": ">=5.4.0",
                 "phpdocumentor/reflection-common": "^1.0@dev",
                 "phpdocumentor/reflection-docblock": "^3.0@dev",
@@ -629,7 +618,7 @@
                 "reflection",
                 "static analysis"
             ],
-            "time": "2015-12-05 13:26:26"
+            "time": "2015-08-09 18:22:17"
         },
         {
             "name": "phpdocumentor/reflection-common",
@@ -695,11 +684,7 @@
             },
             "dist": {
                 "type": "zip",
-<<<<<<< HEAD
-                "url": "https://api.github.com/repos/phpDocumentor/ReflectionDocBlock/zipball/ba00c4ba78c0ea14c41a73be5f0790a7a6c7414e",
-=======
                 "url": "https://api.github.com/repos/phpDocumentor/ReflectionDocBlock/zipball/82f9aba5a508878923f6a2f88dfb698ec26bbb87",
->>>>>>> 6ac85c78
                 "reference": "1f637ffba2af2867bda3b4f682487442f190ea14",
                 "shasum": ""
             },
@@ -740,18 +725,6 @@
         },
         {
             "name": "phpdocumentor/type-resolver",
-<<<<<<< HEAD
-            "version": "0.1.6",
-            "source": {
-                "type": "git",
-                "url": "https://github.com/phpDocumentor/TypeResolver.git",
-                "reference": "60fe23665f018d608a7113acc9ab17a69fb87871"
-            },
-            "dist": {
-                "type": "zip",
-                "url": "https://api.github.com/repos/phpDocumentor/TypeResolver/zipball/60fe23665f018d608a7113acc9ab17a69fb87871",
-                "reference": "60fe23665f018d608a7113acc9ab17a69fb87871",
-=======
             "version": "0.1.5",
             "source": {
                 "type": "git",
@@ -762,7 +735,6 @@
                 "type": "zip",
                 "url": "https://api.github.com/repos/phpDocumentor/TypeResolver/zipball/83e31258fb03b9a27884a83b81501cb4cb297a81",
                 "reference": "83e31258fb03b9a27884a83b81501cb4cb297a81",
->>>>>>> 6ac85c78
                 "shasum": ""
             },
             "require": {
@@ -796,11 +768,7 @@
                     "email": "me@mikevanriel.com"
                 }
             ],
-<<<<<<< HEAD
-            "time": "2015-12-02 08:05:55"
-=======
             "time": "2015-07-18 13:58:32"
->>>>>>> 6ac85c78
         },
         {
             "name": "psr/log",
@@ -1867,16 +1835,16 @@
         },
         {
             "name": "mikey179/vfsStream",
-            "version": "v1.6.1",
+            "version": "v1.6.0",
             "source": {
                 "type": "git",
                 "url": "https://github.com/mikey179/vfsStream.git",
-                "reference": "f4aabeb1976f96343ad1253c8d60ad40307e409a"
-            },
-            "dist": {
-                "type": "zip",
-                "url": "https://api.github.com/repos/mikey179/vfsStream/zipball/f4aabeb1976f96343ad1253c8d60ad40307e409a",
-                "reference": "f4aabeb1976f96343ad1253c8d60ad40307e409a",
+                "reference": "73bcb605b741a7d5044b47592338c633788b0eb7"
+            },
+            "dist": {
+                "type": "zip",
+                "url": "https://api.github.com/repos/mikey179/vfsStream/zipball/73bcb605b741a7d5044b47592338c633788b0eb7",
+                "reference": "73bcb605b741a7d5044b47592338c633788b0eb7",
                 "shasum": ""
             },
             "require": {
@@ -1909,7 +1877,7 @@
             ],
             "description": "Virtual file system to mock the real file system in unit tests.",
             "homepage": "http://vfs.bovigo.org/",
-            "time": "2015-12-04 12:02:33"
+            "time": "2015-10-06 16:59:57"
         },
         {
             "name": "mockery/mockery",
@@ -3193,7 +3161,7 @@
     "aliases": [],
     "minimum-stability": "stable",
     "stability-flags": {
-        "phpdocumentor/reflection": 15,
+        "phpdocumentor/reflection": 20,
         "phpdocumentor/reflection-common": 20,
         "phpdocumentor/reflection-docblock": 20,
         "phpdocumentor/flyfinder": 20
