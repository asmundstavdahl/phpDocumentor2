--- conflicted
+++ resolved
@@ -1,9 +1,5 @@
 {
-<<<<<<< HEAD
-    "hash": "1202f566431284df63867a62baeb7e97",
-=======
     "hash": "5a58deea1ad525be89c843a35a9f58e9",
->>>>>>> 26abbb1d
     "packages": [
         {
             "package": "cilex/cilex",
@@ -79,9 +75,6 @@
         {
             "package": "pimple/pimple",
             "version": "dev-master",
-<<<<<<< HEAD
-            "source-reference": "07e1d0174f3a0ec36bbe04b3850270df7a86271d"
-=======
             "source-reference": "v1.0.0"
         },
         {
@@ -114,15 +107,10 @@
             "source-reference": "360dc8c000efe2cf003deecd6777ea5d364fe23d",
             "alias-pretty-version": "2.1.x-dev",
             "alias-version": "2.1.9999999.9999999-dev"
->>>>>>> 26abbb1d
         },
         {
             "package": "symfony/finder",
             "version": "dev-master",
-<<<<<<< HEAD
-            "source-reference": "57ec7198a70e6c40e450ba66cc2f8ecab98746c8",
-            "alias": "2.1.9999999.9999999-dev"
-=======
             "source-reference": "360dc8c000efe2cf003deecd6777ea5d364fe23d"
         },
         {
@@ -136,7 +124,6 @@
             "source-reference": "106f2db51cecf2fe5ee59e428b8f4a918c4034fa",
             "alias-pretty-version": "2.1.x-dev",
             "alias-version": "2.1.9999999.9999999-dev"
->>>>>>> 26abbb1d
         }
     ],
     "packages-dev": null,
