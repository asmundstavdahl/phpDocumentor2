{
    "_readme": [
        "This file locks the dependencies of your project to a known state",
        "Read more about it at http://getcomposer.org/doc/01-basic-usage.md#composer-lock-the-lock-file"
    ],
    "hash": "c6bf46af3e8cad579705b592367cdf57",
    "packages": [
        {
            "name": "cilex/cilex",
            "version": "1.0.1",
            "source": {
                "type": "git",
                "url": "https://github.com/Cilex/Cilex.git",
                "reference": "1.0.1"
            },
            "dist": {
                "type": "zip",
                "url": "https://api.github.com/repos/Cilex/Cilex/zipball/1.0.1",
                "reference": "1.0.1",
                "shasum": ""
            },
            "require": {
                "cilex/console-service-provider": "1.*",
                "php": ">=5.3.3",
                "pimple/pimple": "1.0.*",
                "symfony/finder": "~2.1",
                "symfony/process": "~2.1"
            },
            "require-dev": {
                "phpunit/phpunit": "3.7.*",
                "symfony/validator": "~2.1"
            },
            "suggest": {
                "monolog/monolog": ">=1.0.0",
                "symfony/validator": ">=1.0.0",
                "symfony/yaml": ">=1.0.0"
            },
            "type": "library",
            "extra": {
                "branch-alias": {
                    "dev-master": "1.0-dev"
                }
            },
            "autoload": {
                "psr-0": {
                    "Cilex": "src/"
                }
            },
            "notification-url": "https://packagist.org/downloads/",
            "license": [
                "MIT"
            ],
            "authors": [
                {
                    "name": "Mike van Riel",
                    "email": "mike.vanriel@naenius.com"
                }
            ],
            "description": "The PHP micro-framework for Command line tools based on the Symfony2 Components",
            "homepage": "http://cilex.github.com",
            "keywords": [
                "cli",
                "microframework"
            ],
            "time": "2013-08-01 15:19:34"
        },
        {
            "name": "cilex/console-service-provider",
            "version": "1.0.0",
            "source": {
                "type": "git",
                "url": "https://github.com/Cilex/console-service-provider.git",
                "reference": "1.0.0"
            },
            "dist": {
                "type": "zip",
                "url": "https://api.github.com/repos/Cilex/console-service-provider/zipball/1.0.0",
                "reference": "1.0.0",
                "shasum": ""
            },
            "require": {
                "php": ">=5.3.3",
                "pimple/pimple": "1.*@dev",
                "symfony/console": "~2.1"
            },
            "require-dev": {
                "cilex/cilex": "1.*@dev",
                "silex/silex": "1.*@dev"
            },
            "type": "library",
            "extra": {
                "branch-alias": {
                    "dev-master": "1.0-dev"
                }
            },
            "autoload": {
                "psr-0": {
                    "Cilex\\Provider\\Console": "src"
                }
            },
            "notification-url": "https://packagist.org/downloads/",
            "license": [
                "MIT"
            ],
            "authors": [
                {
                    "name": "Beau Simensen",
                    "email": "beau@dflydev.com",
                    "homepage": "http://beausimensen.com"
                },
                {
                    "name": "Mike van Riel",
                    "email": "mike.vanriel@naenius.com"
                }
            ],
            "description": "Console Service Provider",
            "keywords": [
                "cilex",
                "console",
                "pimple",
                "service-provider",
                "silex"
            ],
            "time": "2012-12-19 10:50:58"
        },
        {
            "name": "dflydev/markdown",
            "version": "v1.0.2",
            "source": {
                "type": "git",
                "url": "https://github.com/dflydev/dflydev-markdown.git",
                "reference": "v1.0.2"
            },
            "dist": {
                "type": "zip",
                "url": "https://github.com/dflydev/dflydev-markdown/zipball/v1.0.2",
                "reference": "v1.0.2",
                "shasum": ""
            },
            "require": {
                "php": ">=5.3"
            },
            "type": "library",
            "autoload": {
                "psr-0": {
                    "dflydev\\markdown": "src"
                }
            },
            "license": [
                "New BSD License"
            ],
            "authors": [
                {
                    "name": "Dragonfly Development Inc.",
                    "email": "info@dflydev.com",
                    "homepage": "http://dflydev.com"
                },
                {
                    "name": "Beau Simensen",
                    "email": "beau@dflydev.com",
                    "homepage": "http://beausimensen.com"
                },
                {
                    "name": "Michel Fortin",
                    "homepage": "http://michelf.com"
                },
                {
                    "name": "John Gruber",
                    "homepage": "http://daringfireball.net"
                }
            ],
            "description": "PHP Markdown & Extra",
            "homepage": "http://github.com/dflydev/dflydev-markdown",
            "keywords": [
                "markdown"
            ],
            "time": "2012-01-15 19:36:37"
        },
        {
            "name": "doctrine/annotations",
            "version": "v1.1.2",
            "source": {
                "type": "git",
                "url": "https://github.com/doctrine/annotations.git",
                "reference": "v1.1.2"
            },
            "dist": {
                "type": "zip",
                "url": "https://api.github.com/repos/doctrine/annotations/zipball/v1.1.2",
                "reference": "v1.1.2",
                "shasum": ""
            },
            "require": {
                "doctrine/lexer": "1.*",
                "php": ">=5.3.2"
            },
            "require-dev": {
                "doctrine/cache": "1.*"
            },
            "type": "library",
            "extra": {
                "branch-alias": {
                    "dev-master": "1.0.x-dev"
                }
            },
            "autoload": {
                "psr-0": {
                    "Doctrine\\Common\\Annotations\\": "lib/"
                }
            },
            "notification-url": "https://packagist.org/downloads/",
            "license": [
                "MIT"
            ],
            "authors": [
                {
                    "name": "Jonathan Wage",
                    "email": "jonwage@gmail.com",
                    "homepage": "http://www.jwage.com/"
                },
                {
                    "name": "Guilherme Blanco",
                    "email": "guilhermeblanco@gmail.com",
                    "homepage": "http://www.instaclick.com"
                },
                {
                    "name": "Roman Borschel",
                    "email": "roman@code-factory.org"
                },
                {
                    "name": "Benjamin Eberlei",
                    "email": "kontakt@beberlei.de"
                },
                {
                    "name": "Johannes Schmitt",
                    "email": "schmittjoh@gmail.com",
                    "homepage": "http://jmsyst.com",
                    "role": "Developer of wrapped JMSSerializerBundle"
                }
            ],
            "description": "Docblock Annotations Parser",
            "homepage": "http://www.doctrine-project.org",
            "keywords": [
                "annotations",
                "docblock",
                "parser"
            ],
            "time": "2013-06-16 21:33:03"
        },
        {
            "name": "doctrine/lexer",
            "version": "v1.0",
            "source": {
                "type": "git",
                "url": "https://github.com/doctrine/lexer.git",
                "reference": "v1.0"
            },
            "dist": {
                "type": "zip",
                "url": "https://github.com/doctrine/lexer/archive/v1.0.zip",
                "reference": "v1.0",
                "shasum": ""
            },
            "require": {
                "php": ">=5.3.2"
            },
            "type": "library",
            "autoload": {
                "psr-0": {
                    "Doctrine\\Common\\Lexer\\": "lib/"
                }
            },
            "notification-url": "https://packagist.org/downloads/",
            "license": [
                "MIT"
            ],
            "authors": [
                {
                    "name": "Guilherme Blanco",
                    "email": "guilhermeblanco@gmail.com",
                    "homepage": "http://www.instaclick.com"
                },
                {
                    "name": "Roman Borschel",
                    "email": "roman@code-factory.org"
                },
                {
                    "name": "Johannes Schmitt",
                    "email": "schmittjoh@gmail.com",
                    "homepage": "http://jmsyst.com",
                    "role": "Developer of wrapped JMSSerializerBundle"
                }
            ],
            "description": "Base library for a lexer that can be used in Top-Down, Recursive Descent Parsers.",
            "homepage": "http://www.doctrine-project.org",
            "keywords": [
                "lexer",
                "parser"
            ],
            "time": "2013-01-12 18:59:04"
        },
        {
            "name": "jms/metadata",
            "version": "1.3.0",
            "source": {
                "type": "git",
                "url": "https://github.com/schmittjoh/metadata.git",
                "reference": "1.3.0"
            },
            "dist": {
                "type": "zip",
                "url": "https://api.github.com/repos/schmittjoh/metadata/zipball/1.3.0",
                "reference": "1.3.0",
                "shasum": ""
            },
            "require": {
                "php": ">=5.3.0"
            },
            "require-dev": {
                "doctrine/common": ">=2.0,<2.4-dev"
            },
            "type": "library",
            "extra": {
                "branch-alias": {
                    "dev-master": "1.3.x-dev"
                }
            },
            "autoload": {
                "psr-0": {
                    "Metadata\\": "src/"
                }
            },
            "notification-url": "https://packagist.org/downloads/",
            "license": [
                "Apache"
            ],
            "authors": [
                {
                    "name": "Johannes M. Schmitt",
                    "email": "schmittjoh@gmail.com",
                    "homepage": "http://jmsyst.com",
                    "role": "Developer of wrapped JMSSerializerBundle"
                }
            ],
            "description": "Class/method/property metadata management in PHP",
            "keywords": [
                "annotations",
                "metadata",
                "xml",
                "yaml"
            ],
            "time": "2013-01-22 12:51:18"
        },
        {
            "name": "jms/parser-lib",
            "version": "1.0.0",
            "source": {
                "type": "git",
                "url": "git://github.com/schmittjoh/parser-lib",
                "reference": "1.0.0"
            },
            "dist": {
                "type": "zip",
                "url": "https://github.com/schmittjoh/parser-lib/archive/1.0.0.zip",
                "reference": "1.0.0",
                "shasum": ""
            },
            "require": {
                "phpoption/phpoption": ">=0.9,<2.0-dev"
            },
            "type": "library",
            "extra": {
                "branch-alias": {
                    "dev-master": "1.0-dev"
                }
            },
            "autoload": {
                "psr-0": {
                    "JMS\\": "src/"
                }
            },
            "notification-url": "https://packagist.org/downloads/",
            "license": [
                "Apache2"
            ],
            "description": "A library for easily creating recursive-descent parsers.",
            "time": "2012-11-18 18:08:43"
        },
        {
            "name": "jms/serializer",
            "version": "0.12.0",
            "source": {
                "type": "git",
                "url": "https://github.com/schmittjoh/serializer.git",
                "reference": "0.12.0"
            },
            "dist": {
                "type": "zip",
                "url": "https://api.github.com/repos/schmittjoh/serializer/zipball/0.12.0",
                "reference": "0.12.0",
                "shasum": ""
            },
            "require": {
                "doctrine/annotations": "1.*",
                "jms/metadata": ">=1.1,<2.0",
                "jms/parser-lib": "1.*",
                "php": ">=5.3.2",
                "phpcollection/phpcollection": ">=0.1,<0.3-dev"
            },
            "require-dev": {
                "doctrine/orm": ">=2.1,<2.4-dev",
                "symfony/filesystem": "2.*",
                "symfony/form": ">=2.1,<2.2-dev",
                "symfony/translation": ">=2.0,<2.2-dev",
                "symfony/validator": ">=2.0,<2.2-dev",
                "symfony/yaml": "2.*",
                "twig/twig": ">=1.8,<2.0-dev"
            },
            "suggest": {
                "symfony/yaml": "Required if you'd like to serialize data to YAML format."
            },
            "type": "library",
            "extra": {
                "branch-alias": {
                    "dev-master": "0.12-dev"
                }
            },
            "autoload": {
                "psr-0": {
                    "JMS\\Serializer": "src/"
                }
            },
            "notification-url": "https://packagist.org/downloads/",
            "license": [
                "Apache2"
            ],
            "authors": [
                {
                    "name": "Johannes M. Schmitt",
                    "email": "schmittjoh@gmail.com",
                    "homepage": "http://jmsyst.com",
                    "role": "Developer of wrapped JMSSerializerBundle"
                }
            ],
            "description": "Library for (de-)serializing data of any complexity; supports XML, JSON, and YAML.",
            "homepage": "http://jmsyst.com/libs/serializer",
            "keywords": [
                "deserialization",
                "jaxb",
                "json",
                "serialization",
                "xml"
            ],
            "time": "2013-03-28 16:41:24"
        },
        {
            "name": "monolog/monolog",
            "version": "1.6.0",
            "source": {
                "type": "git",
                "url": "https://github.com/Seldaek/monolog.git",
                "reference": "1.6.0"
            },
            "dist": {
                "type": "zip",
                "url": "https://api.github.com/repos/Seldaek/monolog/zipball/1.6.0",
                "reference": "1.6.0",
                "shasum": ""
            },
            "require": {
                "php": ">=5.3.0",
                "psr/log": "~1.0"
            },
            "require-dev": {
                "doctrine/couchdb": "dev-master",
                "mlehner/gelf-php": "1.0.*",
                "raven/raven": "0.5.*"
            },
            "suggest": {
                "doctrine/couchdb": "Allow sending log messages to a CouchDB server",
                "ext-amqp": "Allow sending log messages to an AMQP server (1.0+ required)",
                "ext-mongo": "Allow sending log messages to a MongoDB server",
                "mlehner/gelf-php": "Allow sending log messages to a GrayLog2 server",
                "raven/raven": "Allow sending log messages to a Sentry server"
            },
            "type": "library",
            "extra": {
                "branch-alias": {
                    "dev-master": "1.6.x-dev"
                }
            },
            "autoload": {
                "psr-0": {
                    "Monolog": "src/"
                }
            },
            "notification-url": "https://packagist.org/downloads/",
            "license": [
                "MIT"
            ],
            "authors": [
                {
                    "name": "Jordi Boggiano",
                    "email": "j.boggiano@seld.be",
                    "homepage": "http://seld.be",
                    "role": "Developer"
                }
            ],
            "description": "Sends your logs to files, sockets, inboxes, databases and various web services",
            "homepage": "http://github.com/Seldaek/monolog",
            "keywords": [
                "log",
                "logging",
                "psr-3"
            ],
            "time": "2013-07-28 22:38:30"
        },
        {
            "name": "nikic/php-parser",
            "version": "v0.9.3",
            "source": {
                "type": "git",
                "url": "https://github.com/nikic/PHP-Parser",
                "reference": "v0.9.3"
            },
            "dist": {
                "type": "zip",
                "url": "https://github.com/nikic/PHP-Parser/archive/v0.9.3.zip",
                "reference": "v0.9.3",
                "shasum": ""
            },
            "require": {
                "php": ">=5.2"
            },
            "type": "library",
            "autoload": {
                "psr-0": {
                    "PHPParser": "lib/"
                }
            },
            "notification-url": "https://packagist.org/downloads/",
            "license": [
                "BSD-3-Clause"
            ],
            "authors": [
                {
                    "name": "Nikita Popov"
                }
            ],
            "description": "A PHP parser written in PHP",
            "keywords": [
                "parser",
                "php"
            ],
            "time": "2012-11-22 18:54:05"
        },
        {
            "name": "phpcollection/phpcollection",
            "version": "0.2.0",
            "source": {
                "type": "git",
                "url": "https://github.com/schmittjoh/php-collection.git",
                "reference": "0.2.0"
            },
            "dist": {
                "type": "zip",
                "url": "https://api.github.com/repos/schmittjoh/php-collection/zipball/0.2.0",
                "reference": "0.2.0",
                "shasum": ""
            },
            "require": {
                "phpoption/phpoption": "1.*"
            },
            "type": "library",
            "extra": {
                "branch-alias": {
                    "dev-master": "0.2-dev"
                }
            },
            "autoload": {
                "psr-0": {
                    "PhpCollection": "src/"
                }
            },
            "notification-url": "https://packagist.org/downloads/",
            "license": [
                "Apache2"
            ],
            "authors": [
                {
                    "name": "Johannes M. Schmitt",
                    "email": "schmittjoh@gmail.com",
                    "homepage": "http://jmsyst.com",
                    "role": "Developer of wrapped JMSSerializerBundle"
                }
            ],
            "description": "General-Purpose Collection Library for PHP",
            "keywords": [
                "collection",
                "list",
                "map",
                "sequence",
                "set"
            ],
            "time": "2013-01-23 15:16:14"
        },
        {
            "name": "phpdocumentor/fileset",
            "version": "1.0.0",
            "source": {
                "type": "git",
                "url": "https://github.com/phpDocumentor/Fileset.git",
                "reference": "1.0.0"
            },
            "dist": {
                "type": "zip",
                "url": "https://api.github.com/repos/phpDocumentor/Fileset/zipball/1.0.0",
                "reference": "1.0.0",
                "shasum": ""
            },
            "require": {
                "php": ">=5.3.3",
                "symfony/finder": "~2.1"
            },
            "require-dev": {
                "phpunit/phpunit": "~3.7"
            },
            "type": "library",
            "autoload": {
                "psr-0": {
                    "phpDocumentor": [
                        "src/",
                        "tests/unit/"
                    ]
                }
            },
            "notification-url": "https://packagist.org/downloads/",
            "license": [
                "MIT"
            ],
            "description": "Fileset component for collecting a set of files given directories and file paths",
            "homepage": "http://www.phpdoc.org",
            "keywords": [
                "files",
                "fileset",
                "phpdoc"
            ],
            "time": "2013-08-06 21:07:42"
        },
        {
            "name": "phpdocumentor/graphviz",
            "version": "1.0.0",
            "source": {
                "type": "git",
                "url": "https://github.com/phpDocumentor/GraphViz.git",
                "reference": "1.0.0"
            },
            "dist": {
                "type": "zip",
                "url": "https://api.github.com/repos/phpDocumentor/GraphViz/zipball/1.0.0",
                "reference": "1.0.0",
                "shasum": ""
            },
            "require": {
                "php": ">=5.3.3"
            },
            "require-dev": {
                "phpunit/phpunit": "~3.7"
            },
            "type": "library",
            "autoload": {
                "psr-0": {
                    "phpDocumentor": [
                        "src/",
                        "tests/unit"
                    ]
                }
            },
            "notification-url": "https://packagist.org/downloads/",
            "license": [
                "MIT"
            ],
            "authors": [
                {
                    "name": "Mike van Riel",
                    "email": "mike.vanriel@naenius.com"
                }
            ],
            "time": "2013-08-06 20:57:15"
        },
        {
            "name": "phpdocumentor/reflection",
            "version": "1.0.0",
            "source": {
                "type": "git",
                "url": "https://github.com/phpDocumentor/Reflection.git",
                "reference": "1.0.0"
            },
            "dist": {
                "type": "zip",
                "url": "https://api.github.com/repos/phpDocumentor/Reflection/zipball/1.0.0",
                "reference": "1.0.0",
                "shasum": ""
            },
            "require": {
                "nikic/php-parser": ">=0.9",
                "php": ">=5.3.3",
                "phpdocumentor/reflection-docblock": "2.*@dev"
            },
            "require-dev": {
                "behat/behat": "~2.4",
                "mockery/mockery": ">=0.7.0",
                "phpunit/phpunit": "~3.7"
            },
            "type": "library",
            "autoload": {
                "psr-0": {
                    "phpDocumentor": [
                        "src/",
                        "tests/unit/",
                        "tests/mocks/"
                    ]
                }
            },
            "notification-url": "https://packagist.org/downloads/",
            "license": [
                "MIT"
            ],
            "description": "Reflection library to do Static Analysis for PHP Projects",
            "homepage": "http://www.phpdoc.org",
            "keywords": [
                "phpDocumentor",
                "phpdoc",
                "reflection",
                "static analysis"
            ],
            "time": "2013-08-01 19:17:56"
        },
        {
            "name": "phpdocumentor/reflection-docblock",
            "version": "2.0.0",
            "source": {
                "type": "git",
                "url": "https://github.com/phpDocumentor/ReflectionDocBlock.git",
<<<<<<< HEAD
                "reference": "2.0.0"
            },
            "dist": {
                "type": "zip",
                "url": "https://api.github.com/repos/phpDocumentor/ReflectionDocBlock/zipball/2.0.0",
                "reference": "2.0.0",
=======
                "reference": "c33820b04b7a9344564736fd2a9ac237b9c28b9a"
            },
            "dist": {
                "type": "zip",
                "url": "https://api.github.com/repos/phpDocumentor/ReflectionDocBlock/zipball/c33820b04b7a9344564736fd2a9ac237b9c28b9a",
                "reference": "c33820b04b7a9344564736fd2a9ac237b9c28b9a",
>>>>>>> 0c660c21
                "shasum": ""
            },
            "require": {
                "php": ">=5.3.3"
            },
            "require-dev": {
                "phpunit/phpunit": "3.7.*@stable"
            },
            "suggest": {
                "dflydev/markdown": "1.0.*"
            },
            "type": "library",
            "extra": {
                "branch-alias": {
                    "dev-master": "2.0.x-dev"
                }
            },
            "autoload": {
                "psr-0": {
                    "phpDocumentor": [
                        "src/"
                    ]
                }
            },
            "notification-url": "https://packagist.org/downloads/",
            "license": [
                "MIT"
            ],
            "authors": [
                {
                    "name": "Mike van Riel",
                    "email": "mike.vanriel@naenius.com"
                }
            ],
<<<<<<< HEAD
            "time": "2013-08-07 11:04:22"
=======
            "time": "2013-08-08 16:31:39"
>>>>>>> 0c660c21
        },
        {
            "name": "phpdocumentor/template-abstract",
            "version": "1.2.1",
            "source": {
                "type": "git",
                "url": "https://github.com/phpDocumentor/template.abstract.git",
                "reference": "1.2.1"
            },
            "dist": {
                "type": "zip",
                "url": "https://api.github.com/repos/phpDocumentor/template.abstract/zipball/1.2.1",
                "reference": "1.2.1",
                "shasum": ""
            },
            "require": {
                "ext-xsl": "*",
                "phpdocumentor/unified-asset-installer": "~1.1"
            },
            "type": "phpdocumentor-template",
            "notification-url": "https://packagist.org/downloads/",
            "license": [
                "MIT"
            ],
            "description": "Simple bright template for phpDocumentor",
            "homepage": "http://www.phpdoc.org",
            "keywords": [
                "documentation",
                "phpdoc",
                "template"
            ],
            "time": "2013-08-02 06:11:13"
        },
        {
            "name": "phpdocumentor/template-checkstyle",
            "version": "1.2.0",
            "source": {
                "type": "git",
                "url": "https://github.com/phpDocumentor/template.checkstyle.git",
                "reference": "1.2.0"
            },
            "dist": {
                "type": "zip",
                "url": "https://api.github.com/repos/phpDocumentor/template.checkstyle/zipball/1.2.0",
                "reference": "1.2.0",
                "shasum": ""
            },
            "require": {
                "ext-xsl": "*",
                "phpdocumentor/unified-asset-installer": "~1.1"
            },
            "type": "phpdocumentor-template",
            "notification-url": "https://packagist.org/downloads/",
            "license": [
                "MIT"
            ],
            "description": "Checkstyle XML output template for phpDocumentor2",
            "homepage": "http://www.phpdoc.org",
            "keywords": [
                "documentation",
                "phpdoc",
                "template"
            ],
            "time": "2013-08-01 19:43:19"
        },
        {
            "name": "phpdocumentor/template-clean",
            "version": "1.0.1",
            "source": {
                "type": "git",
                "url": "https://github.com/phpDocumentor/template.clean.git",
                "reference": "1.0.1"
            },
            "dist": {
                "type": "zip",
                "url": "https://api.github.com/repos/phpDocumentor/template.clean/zipball/1.0.1",
                "reference": "1.0.1",
                "shasum": ""
            },
            "require": {
                "phpdocumentor/unified-asset-installer": "~1.1"
            },
            "type": "phpdocumentor-template",
            "notification-url": "https://packagist.org/downloads/",
            "license": [
                "MIT"
            ],
            "description": "A clean, responsive modern template for phpDocumentor for Twig aimed at usability",
            "homepage": "http://www.phpdoc.org",
            "keywords": [
                "documentation",
                "phpdoc",
                "responsive",
                "template"
            ],
            "time": "2013-08-09 13:17:35"
        },
        {
            "name": "phpdocumentor/template-new-black",
            "version": "1.3.1",
            "source": {
                "type": "git",
                "url": "https://github.com/phpDocumentor/template.new_black.git",
                "reference": "1.3.1"
            },
            "dist": {
                "type": "zip",
                "url": "https://api.github.com/repos/phpDocumentor/template.new_black/zipball/1.3.1",
                "reference": "1.3.1",
                "shasum": ""
            },
            "require": {
                "ext-xsl": "*",
                "phpdocumentor/template-abstract": "1.*",
                "phpdocumentor/unified-asset-installer": "~1.1"
            },
            "type": "phpdocumentor-template",
            "notification-url": "https://packagist.org/downloads/",
            "license": [
                "MIT"
            ],
            "description": "Web 2.0 template with dark sidebar for phpDocumentor",
            "homepage": "http://www.phpdoc.org",
            "keywords": [
                "documentation",
                "phpdoc",
                "template"
            ],
            "time": "2013-08-02 06:16:30"
        },
        {
            "name": "phpdocumentor/template-old-ocean",
            "version": "1.3.1",
            "source": {
                "type": "git",
                "url": "https://github.com/phpDocumentor/template.old_ocean.git",
                "reference": "1.3.1"
            },
            "dist": {
                "type": "zip",
                "url": "https://api.github.com/repos/phpDocumentor/template.old_ocean/zipball/1.3.1",
                "reference": "1.3.1",
                "shasum": ""
            },
            "require": {
                "ext-xsl": "*",
                "phpdocumentor/unified-asset-installer": "~1.1"
            },
            "type": "phpdocumentor-template",
            "notification-url": "https://packagist.org/downloads/",
            "license": [
                "MIT"
            ],
            "description": "Blue template with high contrast for the foreground",
            "homepage": "http://www.phpdoc.org",
            "keywords": [
                "documentation",
                "phpdoc",
                "template"
            ],
            "time": "2013-08-02 06:21:07"
        },
        {
            "name": "phpdocumentor/template-responsive",
            "version": "1.3.1",
            "source": {
                "type": "git",
                "url": "https://github.com/phpDocumentor/template.responsive.git",
                "reference": "1.3.1"
            },
            "dist": {
                "type": "zip",
                "url": "https://api.github.com/repos/phpDocumentor/template.responsive/zipball/1.3.1",
                "reference": "1.3.1",
                "shasum": ""
            },
            "require": {
                "ext-xsl": "*",
                "phpdocumentor/unified-asset-installer": "~1.1"
            },
            "type": "phpdocumentor-template",
            "notification-url": "https://packagist.org/downloads/",
            "license": [
                "MIT"
            ],
            "description": "Responsive modern template for phpDocumentor",
            "homepage": "http://www.phpdoc.org",
            "keywords": [
                "documentation",
                "phpdoc",
                "template"
            ],
            "time": "2013-08-02 06:27:19"
        },
        {
            "name": "phpdocumentor/template-responsive-twig",
            "version": "1.2.1",
            "source": {
                "type": "git",
                "url": "https://github.com/phpDocumentor/template.responsive-twig.git",
                "reference": "1.2.1"
            },
            "dist": {
                "type": "zip",
                "url": "https://api.github.com/repos/phpDocumentor/template.responsive-twig/zipball/1.2.1",
                "reference": "1.2.1",
                "shasum": ""
            },
            "require": {
                "phpdocumentor/unified-asset-installer": "~1.1"
            },
            "type": "phpdocumentor-template",
            "notification-url": "https://packagist.org/downloads/",
            "license": [
                "MIT"
            ],
            "description": "Responsive modern template for phpDocumentor for Twig",
            "homepage": "http://www.phpdoc.org",
            "keywords": [
                "documentation",
                "phpdoc",
                "template"
            ],
            "time": "2013-08-02 06:34:37"
        },
        {
            "name": "phpdocumentor/template-xml",
            "version": "1.2.0",
            "source": {
                "type": "git",
                "url": "https://github.com/mvriel/template.xml.git",
                "reference": "1.2.0"
            },
            "dist": {
                "type": "zip",
                "url": "https://api.github.com/repos/mvriel/template.xml/zipball/1.2.0",
                "reference": "1.2.0",
                "shasum": ""
            },
            "require": {
                "phpdocumentor/unified-asset-installer": "~1.1"
            },
            "type": "phpdocumentor-template",
            "notification-url": "https://packagist.org/downloads/",
            "license": [
                "MIT"
            ],
            "description": "Generates an XML representation of the project's structure",
            "homepage": "http://www.phpdoc.org",
            "keywords": [
                "documentation",
                "phpdoc",
                "template"
            ],
            "time": "2013-08-01 20:23:32"
        },
        {
            "name": "phpdocumentor/template-zend",
            "version": "1.3.1",
            "source": {
                "type": "git",
                "url": "https://github.com/phpDocumentor/template.zend.git",
                "reference": "1.3.1"
            },
            "dist": {
                "type": "zip",
                "url": "https://api.github.com/repos/phpDocumentor/template.zend/zipball/1.3.1",
                "reference": "1.3.1",
                "shasum": ""
            },
            "require": {
                "ext-xsl": "*",
                "phpdocumentor/template-abstract": "1.*",
                "phpdocumentor/unified-asset-installer": "~1.1"
            },
            "type": "phpdocumentor-template",
            "notification-url": "https://packagist.org/downloads/",
            "license": [
                "MIT"
            ],
            "description": "Official Zend Framework Template for phpDocumentor2",
            "homepage": "http://www.phpdoc.org",
            "keywords": [
                "ZendFramework",
                "documentation",
                "phpdoc",
                "template",
                "zend",
                "zf"
            ],
            "time": "2013-08-02 06:36:02"
        },
        {
            "name": "phpdocumentor/unified-asset-installer",
            "version": "1.1.1",
            "source": {
                "type": "git",
                "url": "https://github.com/phpDocumentor/UnifiedAssetInstaller.git",
                "reference": "1.1.1"
            },
            "dist": {
                "type": "zip",
                "url": "https://api.github.com/repos/phpDocumentor/UnifiedAssetInstaller/zipball/1.1.1",
                "reference": "1.1.1",
                "shasum": ""
            },
            "require-dev": {
                "composer/composer": "~1.0@dev",
                "phpunit/phpunit": "~3.7"
            },
            "type": "composer-installer",
            "extra": {
                "class": "\\phpDocumentor\\Composer\\UnifiedAssetInstaller"
            },
            "autoload": {
                "psr-0": {
                    "phpDocumentor\\Composer": [
                        "src/",
                        "test/unit/"
                    ]
                }
            },
            "notification-url": "https://packagist.org/downloads/",
            "license": [
                "MIT"
            ],
            "description": "Asset installer for phpDocumentor",
            "homepage": "http://www.phpdoc.org",
            "keywords": [
                "assets",
                "installer",
                "plugins",
                "templates"
            ],
            "time": "2013-08-02 06:40:32"
        },
        {
            "name": "phpoption/phpoption",
            "version": "1.2.0",
            "source": {
                "type": "git",
                "url": "https://github.com/schmittjoh/php-option.git",
                "reference": "1.2.0"
            },
            "dist": {
                "type": "zip",
                "url": "https://api.github.com/repos/schmittjoh/php-option/zipball/1.2.0",
                "reference": "1.2.0",
                "shasum": ""
            },
            "require": {
                "php": ">=5.3.0"
            },
            "type": "library",
            "extra": {
                "branch-alias": {
                    "dev-master": "1.2-dev"
                }
            },
            "autoload": {
                "psr-0": {
                    "PhpOption\\": "src/"
                }
            },
            "notification-url": "https://packagist.org/downloads/",
            "license": [
                "Apache2"
            ],
            "authors": [
                {
                    "name": "Johannes M. Schmitt",
                    "email": "schmittjoh@gmail.com",
                    "homepage": "http://jmsyst.com",
                    "role": "Developer of wrapped JMSSerializerBundle"
                }
            ],
            "description": "Option Type for PHP",
            "keywords": [
                "language",
                "option",
                "php",
                "type"
            ],
            "time": "2013-03-25 02:51:40"
        },
        {
            "name": "pimple/pimple",
            "version": "v1.0.2",
            "source": {
                "type": "git",
                "url": "https://github.com/fabpot/Pimple.git",
                "reference": "v1.0.2"
            },
            "dist": {
                "type": "zip",
                "url": "https://api.github.com/repos/fabpot/Pimple/zipball/v1.0.2",
                "reference": "v1.0.2",
                "shasum": ""
            },
            "require": {
                "php": ">=5.3.0"
            },
            "type": "library",
            "extra": {
                "branch-alias": {
                    "dev-master": "1.0.x-dev"
                }
            },
            "autoload": {
                "psr-0": {
                    "Pimple": "lib/"
                }
            },
            "notification-url": "https://packagist.org/downloads/",
            "license": [
                "MIT"
            ],
            "authors": [
                {
                    "name": "Fabien Potencier",
                    "email": "fabien@symfony.com"
                }
            ],
            "description": "Pimple is a simple Dependency Injection Container for PHP 5.3",
            "homepage": "http://pimple.sensiolabs.org",
            "keywords": [
                "container",
                "dependency injection"
            ],
            "time": "2013-03-08 08:21:40"
        },
        {
            "name": "psr/log",
            "version": "1.0.0",
            "source": {
                "type": "git",
                "url": "https://github.com/php-fig/log",
                "reference": "1.0.0"
            },
            "dist": {
                "type": "zip",
                "url": "https://github.com/php-fig/log/archive/1.0.0.zip",
                "reference": "1.0.0",
                "shasum": ""
            },
            "type": "library",
            "autoload": {
                "psr-0": {
                    "Psr\\Log\\": ""
                }
            },
            "notification-url": "https://packagist.org/downloads/",
            "license": [
                "MIT"
            ],
            "authors": [
                {
                    "name": "PHP-FIG",
                    "homepage": "http://www.php-fig.org/"
                }
            ],
            "description": "Common interface for logging libraries",
            "keywords": [
                "log",
                "psr",
                "psr-3"
            ],
            "time": "2012-12-21 11:40:51"
        },
        {
            "name": "symfony/console",
            "version": "v2.3.3",
            "target-dir": "Symfony/Component/Console",
            "source": {
                "type": "git",
                "url": "https://github.com/symfony/Console.git",
                "reference": "v2.3.3"
            },
            "dist": {
                "type": "zip",
                "url": "https://api.github.com/repos/symfony/Console/zipball/v2.3.3",
                "reference": "v2.3.3",
                "shasum": ""
            },
            "require": {
                "php": ">=5.3.3"
            },
            "require-dev": {
                "symfony/event-dispatcher": "~2.1"
            },
            "suggest": {
                "symfony/event-dispatcher": ""
            },
            "type": "library",
            "extra": {
                "branch-alias": {
                    "dev-master": "2.3-dev"
                }
            },
            "autoload": {
                "psr-0": {
                    "Symfony\\Component\\Console\\": ""
                }
            },
            "notification-url": "https://packagist.org/downloads/",
            "license": [
                "MIT"
            ],
            "authors": [
                {
                    "name": "Fabien Potencier",
                    "email": "fabien@symfony.com"
                },
                {
                    "name": "Symfony Community",
                    "homepage": "http://symfony.com/contributors"
                }
            ],
            "description": "Symfony Console Component",
            "homepage": "http://symfony.com",
            "time": "2013-07-21 12:12:18"
        },
        {
            "name": "symfony/event-dispatcher",
            "version": "v2.3.3",
            "target-dir": "Symfony/Component/EventDispatcher",
            "source": {
                "type": "git",
                "url": "https://github.com/symfony/EventDispatcher.git",
                "reference": "v2.3.3"
            },
            "dist": {
                "type": "zip",
                "url": "https://api.github.com/repos/symfony/EventDispatcher/zipball/v2.3.3",
                "reference": "v2.3.3",
                "shasum": ""
            },
            "require": {
                "php": ">=5.3.3"
            },
            "require-dev": {
                "symfony/dependency-injection": "~2.0"
            },
            "suggest": {
                "symfony/dependency-injection": "",
                "symfony/http-kernel": ""
            },
            "type": "library",
            "extra": {
                "branch-alias": {
                    "dev-master": "2.3-dev"
                }
            },
            "autoload": {
                "psr-0": {
                    "Symfony\\Component\\EventDispatcher\\": ""
                }
            },
            "notification-url": "https://packagist.org/downloads/",
            "license": [
                "MIT"
            ],
            "authors": [
                {
                    "name": "Fabien Potencier",
                    "email": "fabien@symfony.com"
                },
                {
                    "name": "Symfony Community",
                    "homepage": "http://symfony.com/contributors"
                }
            ],
            "description": "Symfony EventDispatcher Component",
            "homepage": "http://symfony.com",
            "time": "2013-07-21 12:12:18"
        },
        {
            "name": "symfony/finder",
            "version": "v2.3.3",
            "target-dir": "Symfony/Component/Finder",
            "source": {
                "type": "git",
                "url": "https://github.com/symfony/Finder.git",
                "reference": "v2.3.3"
            },
            "dist": {
                "type": "zip",
                "url": "https://api.github.com/repos/symfony/Finder/zipball/v2.3.3",
                "reference": "v2.3.3",
                "shasum": ""
            },
            "require": {
                "php": ">=5.3.3"
            },
            "type": "library",
            "extra": {
                "branch-alias": {
                    "dev-master": "2.3-dev"
                }
            },
            "autoload": {
                "psr-0": {
                    "Symfony\\Component\\Finder\\": ""
                }
            },
            "notification-url": "https://packagist.org/downloads/",
            "license": [
                "MIT"
            ],
            "authors": [
                {
                    "name": "Fabien Potencier",
                    "email": "fabien@symfony.com"
                },
                {
                    "name": "Symfony Community",
                    "homepage": "http://symfony.com/contributors"
                }
            ],
            "description": "Symfony Finder Component",
            "homepage": "http://symfony.com",
            "time": "2013-07-21 12:12:18"
        },
        {
            "name": "symfony/process",
            "version": "v2.3.3",
            "target-dir": "Symfony/Component/Process",
            "source": {
                "type": "git",
                "url": "https://github.com/symfony/Process.git",
                "reference": "v2.3.3"
            },
            "dist": {
                "type": "zip",
                "url": "https://api.github.com/repos/symfony/Process/zipball/v2.3.3",
                "reference": "v2.3.3",
                "shasum": ""
            },
            "require": {
                "php": ">=5.3.3"
            },
            "type": "library",
            "extra": {
                "branch-alias": {
                    "dev-master": "2.3-dev"
                }
            },
            "autoload": {
                "psr-0": {
                    "Symfony\\Component\\Process\\": ""
                }
            },
            "notification-url": "https://packagist.org/downloads/",
            "license": [
                "MIT"
            ],
            "authors": [
                {
                    "name": "Fabien Potencier",
                    "email": "fabien@symfony.com"
                },
                {
                    "name": "Symfony Community",
                    "homepage": "http://symfony.com/contributors"
                }
            ],
            "description": "Symfony Process Component",
            "homepage": "http://symfony.com",
            "time": "2013-08-02 21:51:01"
        },
        {
            "name": "symfony/translation",
            "version": "v2.3.3",
            "target-dir": "Symfony/Component/Translation",
            "source": {
                "type": "git",
                "url": "https://github.com/symfony/Translation.git",
                "reference": "v2.3.3"
            },
            "dist": {
                "type": "zip",
                "url": "https://api.github.com/repos/symfony/Translation/zipball/v2.3.3",
                "reference": "v2.3.3",
                "shasum": ""
            },
            "require": {
                "php": ">=5.3.3"
            },
            "require-dev": {
                "symfony/config": "~2.0",
                "symfony/yaml": "~2.2"
            },
            "suggest": {
                "symfony/config": "",
                "symfony/yaml": ""
            },
            "type": "library",
            "extra": {
                "branch-alias": {
                    "dev-master": "2.3-dev"
                }
            },
            "autoload": {
                "psr-0": {
                    "Symfony\\Component\\Translation\\": ""
                }
            },
            "notification-url": "https://packagist.org/downloads/",
            "license": [
                "MIT"
            ],
            "authors": [
                {
                    "name": "Fabien Potencier",
                    "email": "fabien@symfony.com"
                },
                {
                    "name": "Symfony Community",
                    "homepage": "http://symfony.com/contributors"
                }
            ],
            "description": "Symfony Translation Component",
            "homepage": "http://symfony.com",
            "time": "2013-08-02 20:53:38"
        },
        {
            "name": "symfony/validator",
            "version": "v2.3.3",
            "target-dir": "Symfony/Component/Validator",
            "source": {
                "type": "git",
                "url": "https://github.com/symfony/Validator.git",
                "reference": "v2.3.3"
            },
            "dist": {
                "type": "zip",
                "url": "https://api.github.com/repos/symfony/Validator/zipball/v2.3.3",
                "reference": "v2.3.3",
                "shasum": ""
            },
            "require": {
                "php": ">=5.3.3",
                "symfony/translation": "~2.0"
            },
            "require-dev": {
                "symfony/config": "~2.2",
                "symfony/http-foundation": "~2.1",
                "symfony/intl": "~2.3",
                "symfony/yaml": "~2.0"
            },
            "suggest": {
                "doctrine/common": "",
                "symfony/config": "",
                "symfony/http-foundation": "",
                "symfony/intl": "",
                "symfony/yaml": ""
            },
            "type": "library",
            "extra": {
                "branch-alias": {
                    "dev-master": "2.3-dev"
                }
            },
            "autoload": {
                "psr-0": {
                    "Symfony\\Component\\Validator\\": ""
                }
            },
            "notification-url": "https://packagist.org/downloads/",
            "license": [
                "MIT"
            ],
            "authors": [
                {
                    "name": "Fabien Potencier",
                    "email": "fabien@symfony.com"
                },
                {
                    "name": "Symfony Community",
                    "homepage": "http://symfony.com/contributors"
                }
            ],
            "description": "Symfony Validator Component",
            "homepage": "http://symfony.com",
            "time": "2013-08-06 05:59:49"
        },
        {
            "name": "twig/twig",
            "version": "v1.13.2",
            "source": {
                "type": "git",
                "url": "https://github.com/fabpot/Twig.git",
                "reference": "v1.13.2"
            },
            "dist": {
                "type": "zip",
                "url": "https://api.github.com/repos/fabpot/Twig/zipball/v1.13.2",
                "reference": "v1.13.2",
                "shasum": ""
            },
            "require": {
                "php": ">=5.2.4"
            },
            "type": "library",
            "extra": {
                "branch-alias": {
                    "dev-master": "1.13-dev"
                }
            },
            "autoload": {
                "psr-0": {
                    "Twig_": "lib/"
                }
            },
            "notification-url": "https://packagist.org/downloads/",
            "license": [
                "BSD-3-Clause"
            ],
            "authors": [
                {
                    "name": "Fabien Potencier",
                    "email": "fabien@symfony.com"
                },
                {
                    "name": "Armin Ronacher",
                    "email": "armin.ronacher@active-4.com"
                }
            ],
            "description": "Twig, the flexible, fast, and secure template language for PHP",
            "homepage": "http://twig.sensiolabs.org",
            "keywords": [
                "templating"
            ],
            "time": "2013-08-03 15:35:31"
        },
        {
            "name": "zendframework/zend-cache",
            "version": "2.2.2",
            "target-dir": "Zend/Cache",
            "source": {
                "type": "git",
                "url": "https://github.com/zendframework/Component_ZendCache.git",
                "reference": "release-2.2.2"
            },
            "dist": {
                "type": "zip",
                "url": "https://api.github.com/repos/zendframework/Component_ZendCache/zipball/release-2.2.2",
                "reference": "release-2.2.2",
                "shasum": ""
            },
            "require": {
                "php": ">=5.3.3",
                "zendframework/zend-eventmanager": "self.version",
                "zendframework/zend-servicemanager": "self.version",
                "zendframework/zend-stdlib": "self.version"
            },
            "require-dev": {
                "zendframework/zend-serializer": "self.version"
            },
            "suggest": {
                "ext-apc": "APC >= 3.1.6 to use the APC storage adapter",
                "ext-dba": "DBA, to use the DBA storage adapter",
                "ext-memcached": "Memcached >= 1.0.0 to use the Memcached storage adapter",
                "ext-wincache": "WinCache, to use the WinCache storage adapter",
                "zendframework/zend-serializer": "Zend\\Serializer component",
                "zendframework/zend-session": "Zend\\Session component"
            },
            "type": "library",
            "extra": {
                "branch-alias": {
                    "dev-master": "2.2-dev",
                    "dev-develop": "2.3-dev"
                }
            },
            "autoload": {
                "psr-0": {
                    "Zend\\Cache\\": ""
                }
            },
            "notification-url": "https://packagist.org/downloads/",
            "license": [
                "BSD-3-Clause"
            ],
            "description": "provides a generic way to cache any data",
            "keywords": [
                "cache",
                "zf2"
            ],
            "time": "2013-07-17 10:00:05"
        },
        {
            "name": "zendframework/zend-config",
            "version": "2.2.2",
            "target-dir": "Zend/Config",
            "source": {
                "type": "git",
                "url": "https://github.com/zendframework/Component_ZendConfig.git",
                "reference": "release-2.2.2"
            },
            "dist": {
                "type": "zip",
                "url": "https://api.github.com/repos/zendframework/Component_ZendConfig/zipball/release-2.2.2",
                "reference": "release-2.2.2",
                "shasum": ""
            },
            "require": {
                "php": ">=5.3.3",
                "zendframework/zend-stdlib": "self.version"
            },
            "suggest": {
                "zendframework/zend-json": "Zend\\Json to use the Json reader or writer classes",
                "zendframework/zend-servicemanager": "Zend\\ServiceManager for use with the Config Factory to retrieve reader and writer instances"
            },
            "type": "library",
            "extra": {
                "branch-alias": {
                    "dev-master": "2.2-dev",
                    "dev-develop": "2.3-dev"
                }
            },
            "autoload": {
                "psr-0": {
                    "Zend\\Config\\": ""
                }
            },
            "notification-url": "https://packagist.org/downloads/",
            "license": [
                "BSD-3-Clause"
            ],
            "description": "provides a nested object property based user interface for accessing this configuration data within application code",
            "keywords": [
                "config",
                "zf2"
            ],
            "time": "2013-07-09 14:00:08"
        },
        {
            "name": "zendframework/zend-eventmanager",
            "version": "2.2.2",
            "target-dir": "Zend/EventManager",
            "source": {
                "type": "git",
                "url": "https://github.com/zendframework/Component_ZendEventManager.git",
                "reference": "release-2.2.2"
            },
            "dist": {
                "type": "zip",
                "url": "https://api.github.com/repos/zendframework/Component_ZendEventManager/zipball/release-2.2.2",
                "reference": "release-2.2.2",
                "shasum": ""
            },
            "require": {
                "php": ">=5.3.3",
                "zendframework/zend-stdlib": "self.version"
            },
            "type": "library",
            "extra": {
                "branch-alias": {
                    "dev-master": "2.2-dev",
                    "dev-develop": "2.3-dev"
                }
            },
            "autoload": {
                "psr-0": {
                    "Zend\\EventManager\\": ""
                }
            },
            "notification-url": "https://packagist.org/downloads/",
            "license": [
                "BSD-3-Clause"
            ],
            "keywords": [
                "eventmanager",
                "zf2"
            ],
            "time": "2013-06-12 19:45:10"
        },
        {
            "name": "zendframework/zend-filter",
            "version": "2.2.2",
            "target-dir": "Zend/Filter",
            "source": {
                "type": "git",
                "url": "https://github.com/zendframework/Component_ZendFilter.git",
                "reference": "release-2.2.2"
            },
            "dist": {
                "type": "zip",
                "url": "https://api.github.com/repos/zendframework/Component_ZendFilter/zipball/release-2.2.2",
                "reference": "release-2.2.2",
                "shasum": ""
            },
            "require": {
                "php": ">=5.3.3",
                "zendframework/zend-stdlib": "self.version"
            },
            "require-dev": {
                "zendframework/zend-crypt": "self.version"
            },
            "suggest": {
                "zendframework/zend-crypt": "Zend\\Crypt component",
                "zendframework/zend-i18n": "Zend\\I18n component",
                "zendframework/zend-stdlib": "Zend\\Stdlib component",
                "zendframework/zend-uri": "Zend\\Uri component for UriNormalize filter",
                "zendframework/zend-validator": "Zend\\Validator component"
            },
            "type": "library",
            "extra": {
                "branch-alias": {
                    "dev-master": "2.2-dev",
                    "dev-develop": "2.3-dev"
                }
            },
            "autoload": {
                "psr-0": {
                    "Zend\\Filter\\": ""
                }
            },
            "notification-url": "https://packagist.org/downloads/",
            "license": [
                "BSD-3-Clause"
            ],
            "description": "provides a set of commonly needed data filters",
            "keywords": [
                "filter",
                "zf2"
            ],
            "time": "2013-06-28 17:00:32"
        },
        {
            "name": "zendframework/zend-i18n",
            "version": "2.2.2",
            "target-dir": "Zend/I18n",
            "source": {
                "type": "git",
                "url": "https://github.com/zendframework/Component_ZendI18n.git",
                "reference": "release-2.2.2"
            },
            "dist": {
                "type": "zip",
                "url": "https://api.github.com/repos/zendframework/Component_ZendI18n/zipball/release-2.2.2",
                "reference": "release-2.2.2",
                "shasum": ""
            },
            "require": {
                "php": ">=5.3.3",
                "zendframework/zend-stdlib": "self.version"
            },
            "suggest": {
                "ext-intl": "Required for most features of Zend\\I18n; included in default builds of PHP",
                "zendframework/zend-eventmanager": "You should install this package to use the events in the translator",
                "zendframework/zend-filter": "You should install this package to use the provided filters",
                "zendframework/zend-resources": "Translation resources",
                "zendframework/zend-validator": "You should install this package to use the provided validators",
                "zendframework/zend-view": "You should install this package to use the provided view helpers"
            },
            "type": "library",
            "extra": {
                "branch-alias": {
                    "dev-master": "2.2-dev",
                    "dev-develop": "2.3-dev"
                }
            },
            "autoload": {
                "psr-0": {
                    "Zend\\I18n\\": ""
                }
            },
            "notification-url": "https://packagist.org/downloads/",
            "license": [
                "BSD-3-Clause"
            ],
            "keywords": [
                "i18n",
                "zf2"
            ],
            "time": "2013-06-21 15:00:15"
        },
        {
            "name": "zendframework/zend-json",
            "version": "2.2.2",
            "target-dir": "Zend/Json",
            "source": {
                "type": "git",
                "url": "https://github.com/zendframework/Component_ZendJson.git",
                "reference": "release-2.2.2"
            },
            "dist": {
                "type": "zip",
                "url": "https://api.github.com/repos/zendframework/Component_ZendJson/zipball/release-2.2.2",
                "reference": "release-2.2.2",
                "shasum": ""
            },
            "require": {
                "php": ">=5.3.3",
                "zendframework/zend-stdlib": "self.version"
            },
            "suggest": {
                "zendframework/zend-server": "Zend\\Server component"
            },
            "type": "library",
            "extra": {
                "branch-alias": {
                    "dev-master": "2.2-dev",
                    "dev-develop": "2.3-dev"
                }
            },
            "autoload": {
                "psr-0": {
                    "Zend\\Json\\": ""
                }
            },
            "notification-url": "https://packagist.org/downloads/",
            "license": [
                "BSD-3-Clause"
            ],
            "description": "provides convenience methods for serializing native PHP to JSON and decoding JSON to native PHP",
            "keywords": [
                "json",
                "zf2"
            ],
            "time": "2013-05-01 21:53:20"
        },
        {
            "name": "zendframework/zend-math",
            "version": "2.2.2",
            "target-dir": "Zend/Math",
            "source": {
                "type": "git",
                "url": "https://github.com/zendframework/Component_ZendMath.git",
                "reference": "release-2.2.2"
            },
            "dist": {
                "type": "zip",
                "url": "https://api.github.com/repos/zendframework/Component_ZendMath/zipball/release-2.2.2",
                "reference": "release-2.2.2",
                "shasum": ""
            },
            "require": {
                "php": ">=5.3.3"
            },
            "suggest": {
                "ircmaxell/random-lib": "Fallback random byte generator for Zend\\Math\\Rand if OpenSSL/Mcrypt extensions are unavailable"
            },
            "type": "library",
            "extra": {
                "branch-alias": {
                    "dev-master": "2.2-dev",
                    "dev-develop": "2.3-dev"
                }
            },
            "autoload": {
                "psr-0": {
                    "Zend\\Math\\": ""
                }
            },
            "notification-url": "https://packagist.org/downloads/",
            "license": [
                "BSD-3-Clause"
            ],
            "keywords": [
                "math",
                "zf2"
            ],
            "time": "2013-05-01 21:53:31"
        },
        {
            "name": "zendframework/zend-serializer",
            "version": "2.2.2",
            "target-dir": "Zend/Serializer",
            "source": {
                "type": "git",
                "url": "https://github.com/zendframework/Component_ZendSerializer.git",
                "reference": "release-2.2.2"
            },
            "dist": {
                "type": "zip",
                "url": "https://api.github.com/repos/zendframework/Component_ZendSerializer/zipball/release-2.2.2",
                "reference": "release-2.2.2",
                "shasum": ""
            },
            "require": {
                "php": ">=5.3.3",
                "zendframework/zend-json": "self.version",
                "zendframework/zend-math": "self.version",
                "zendframework/zend-stdlib": "self.version"
            },
            "suggest": {
                "zendframework/zend-servicemanager": "To support plugin manager support"
            },
            "type": "library",
            "extra": {
                "branch-alias": {
                    "dev-master": "2.2-dev",
                    "dev-develop": "2.3-dev"
                }
            },
            "autoload": {
                "psr-0": {
                    "Zend\\Serializer\\": ""
                }
            },
            "notification-url": "https://packagist.org/downloads/",
            "license": [
                "BSD-3-Clause"
            ],
            "description": "provides an adapter based interface to simply generate storable representation of PHP types by different facilities, and recover",
            "keywords": [
                "serializer",
                "zf2"
            ],
            "time": "2013-05-08 18:00:24"
        },
        {
            "name": "zendframework/zend-servicemanager",
            "version": "2.2.2",
            "target-dir": "Zend/ServiceManager",
            "source": {
                "type": "git",
                "url": "https://github.com/zendframework/Component_ZendServiceManager.git",
                "reference": "release-2.2.2"
            },
            "dist": {
                "type": "zip",
                "url": "https://api.github.com/repos/zendframework/Component_ZendServiceManager/zipball/release-2.2.2",
                "reference": "release-2.2.2",
                "shasum": ""
            },
            "require": {
                "php": ">=5.3.3"
            },
            "suggest": {
                "zendframework/zend-di": "Zend\\Di component"
            },
            "type": "library",
            "extra": {
                "branch-alias": {
                    "dev-master": "2.2-dev",
                    "dev-develop": "2.3-dev"
                }
            },
            "autoload": {
                "psr-0": {
                    "Zend\\ServiceManager\\": ""
                }
            },
            "notification-url": "https://packagist.org/downloads/",
            "license": [
                "BSD-3-Clause"
            ],
            "keywords": [
                "servicemanager",
                "zf2"
            ],
            "time": "2013-05-08 18:00:17"
        },
        {
            "name": "zendframework/zend-stdlib",
            "version": "2.2.2",
            "target-dir": "Zend/Stdlib",
            "source": {
                "type": "git",
                "url": "https://github.com/zendframework/Component_ZendStdlib.git",
                "reference": "release-2.2.2"
            },
            "dist": {
                "type": "zip",
                "url": "https://api.github.com/repos/zendframework/Component_ZendStdlib/zipball/release-2.2.2",
                "reference": "release-2.2.2",
                "shasum": ""
            },
            "require": {
                "php": ">=5.3.3"
            },
            "suggest": {
                "zendframework/zend-eventmanager": "To support aggregate hydrator usage",
                "zendframework/zend-servicemanager": "To support hydrator plugin manager usage"
            },
            "type": "library",
            "extra": {
                "branch-alias": {
                    "dev-master": "2.2-dev",
                    "dev-develop": "2.3-dev"
                }
            },
            "autoload": {
                "psr-0": {
                    "Zend\\Stdlib\\": ""
                }
            },
            "notification-url": "https://packagist.org/downloads/",
            "license": [
                "BSD-3-Clause"
            ],
            "keywords": [
                "stdlib",
                "zf2"
            ],
            "time": "2013-06-20 18:01:22"
        }
    ],
    "packages-dev": [
        {
            "name": "behat/behat",
            "version": "v2.4.6",
            "source": {
                "type": "git",
                "url": "https://github.com/Behat/Behat.git",
                "reference": "v2.4.6"
            },
            "dist": {
                "type": "zip",
                "url": "https://api.github.com/repos/Behat/Behat/zipball/v2.4.6",
                "reference": "v2.4.6",
                "shasum": ""
            },
            "require": {
                "behat/gherkin": ">=2.2.9,<2.3",
                "php": ">=5.3.1",
                "symfony/config": ">=2.0,<3.0",
                "symfony/console": ">=2.0,<3.0",
                "symfony/dependency-injection": ">=2.0,<3.0",
                "symfony/event-dispatcher": ">=2.0,<3.0",
                "symfony/finder": ">=2.0,<3.0",
                "symfony/translation": ">=2.0,<3.0",
                "symfony/yaml": ">=2.0,<3.0"
            },
            "require-dev": {
                "phpunit/phpunit": ">=3.7.19.0,<3.8"
            },
            "suggest": {
                "behat/mink-extension": "for integration with Mink testing framework",
                "behat/symfony2-extension": "for integration with Symfony2 web framework",
                "behat/yii-extension": "for integration with Yii web framework"
            },
            "bin": [
                "bin/behat"
            ],
            "type": "library",
            "extra": {
                "branch-alias": {
                    "dev-develop": "2.4-dev"
                }
            },
            "autoload": {
                "psr-0": {
                    "Behat\\Behat": "src/"
                }
            },
            "notification-url": "https://packagist.org/downloads/",
            "license": [
                "MIT"
            ],
            "authors": [
                {
                    "name": "Konstantin Kudryashov",
                    "email": "ever.zet@gmail.com",
                    "homepage": "http://everzet.com"
                }
            ],
            "description": "Scenario-oriented BDD framework for PHP 5.3",
            "homepage": "http://behat.org/",
            "keywords": [
                "BDD",
                "Behat",
                "Symfony2"
            ],
            "time": "2013-06-06 10:46:48"
        },
        {
            "name": "behat/gherkin",
            "version": "v2.2.9",
            "source": {
                "type": "git",
                "url": "https://github.com/Behat/Gherkin.git",
                "reference": "v2.2.9"
            },
            "dist": {
                "type": "zip",
                "url": "https://api.github.com/repos/Behat/Gherkin/zipball/v2.2.9",
                "reference": "v2.2.9",
                "shasum": ""
            },
            "require": {
                "php": ">=5.3.1",
                "symfony/finder": ">=2.0,<2.4-dev"
            },
            "require-dev": {
                "symfony/config": ">=2.0,<2.4-dev",
                "symfony/translation": ">=2.0,<2.4-dev",
                "symfony/yaml": ">=2.0,<2.4-dev"
            },
            "suggest": {
                "symfony/config": "If you want to use Config component to manage resources",
                "symfony/translation": "If you want to use Symfony2 translations adapter",
                "symfony/yaml": "If you want to parse features, represented in YAML files"
            },
            "type": "library",
            "extra": {
                "branch-alias": {
                    "dev-develop": "2.2-dev"
                }
            },
            "autoload": {
                "psr-0": {
                    "Behat\\Gherkin": "src/"
                }
            },
            "notification-url": "https://packagist.org/downloads/",
            "license": [
                "MIT"
            ],
            "authors": [
                {
                    "name": "Konstantin Kudryashov",
                    "email": "ever.zet@gmail.com",
                    "homepage": "http://everzet.com"
                }
            ],
            "description": "Gherkin DSL parser for PHP 5.3",
            "homepage": "http://behat.org/",
            "keywords": [
                "BDD",
                "Behat",
                "DSL",
                "Symfony2",
                "parser"
            ],
            "time": "2013-03-02 10:38:40"
        },
        {
            "name": "mikey179/vfsStream",
            "version": "v1.2.0",
            "source": {
                "type": "git",
                "url": "https://github.com/mikey179/vfsStream.git",
                "reference": "v1.2.0"
            },
            "dist": {
                "type": "zip",
                "url": "https://api.github.com/repos/mikey179/vfsStream/zipball/v1.2.0",
                "reference": "v1.2.0",
                "shasum": ""
            },
            "require": {
                "php": ">=5.3.0"
            },
            "type": "library",
            "autoload": {
                "psr-0": {
                    "org\\bovigo\\vfs\\": "src/main/php"
                }
            },
            "notification-url": "https://packagist.org/downloads/",
            "license": [
                "BSD"
            ],
            "homepage": "http://vfs.bovigo.org/",
            "time": "2013-04-01 10:41:02"
        },
        {
            "name": "mockery/mockery",
            "version": "0.8.0",
            "source": {
                "type": "git",
                "url": "https://github.com/padraic/mockery.git",
                "reference": "0.8.0"
            },
            "dist": {
                "type": "zip",
                "url": "https://api.github.com/repos/padraic/mockery/zipball/0.8.0",
                "reference": "0.8.0",
                "shasum": ""
            },
            "require": {
                "php": ">=5.3.2"
            },
            "require-dev": {
                "hamcrest/hamcrest": "1.1.0"
            },
            "type": "library",
            "autoload": {
                "psr-0": {
                    "Mockery": "library/"
                }
            },
            "notification-url": "https://packagist.org/downloads/",
            "license": [
                "BSD-3-Clause"
            ],
            "authors": [
                {
                    "name": "Pádraic Brady",
                    "email": "padraic.brady@gmail.com",
                    "homepage": "http://blog.astrumfutura.com"
                }
            ],
            "description": "Mockery is a simple yet flexible PHP mock object framework for use in unit testing with PHPUnit, PHPSpec or any other testing framework. Its core goal is to offer a test double framework with a succint API capable of clearly defining all possible object operations and interactions using a human readable Domain Specific Language (DSL). Designed as a drop in alternative to PHPUnit's phpunit-mock-objects library, Mockery is easy to integrate with PHPUnit and can operate alongside phpunit-mock-objects without the World ending.",
            "homepage": "http://github.com/padraic/mockery",
            "keywords": [
                "BDD",
                "TDD",
                "library",
                "mock",
                "mock objects",
                "mockery",
                "stub",
                "test",
                "test double",
                "testing"
            ],
            "time": "2013-04-01 12:13:17"
        },
        {
            "name": "phpunit/php-code-coverage",
            "version": "1.2.12",
            "source": {
                "type": "git",
                "url": "https://github.com/sebastianbergmann/php-code-coverage.git",
                "reference": "1.2.12"
            },
            "dist": {
                "type": "zip",
                "url": "https://api.github.com/repos/sebastianbergmann/php-code-coverage/zipball/1.2.12",
                "reference": "1.2.12",
                "shasum": ""
            },
            "require": {
                "php": ">=5.3.3",
                "phpunit/php-file-iterator": ">=1.3.0@stable",
                "phpunit/php-text-template": ">=1.1.1@stable",
                "phpunit/php-token-stream": ">=1.1.3@stable"
            },
            "require-dev": {
                "phpunit/phpunit": "3.7.*@dev"
            },
            "suggest": {
                "ext-dom": "*",
                "ext-xdebug": ">=2.0.5"
            },
            "type": "library",
            "extra": {
                "branch-alias": {
                    "dev-master": "1.2.x-dev"
                }
            },
            "autoload": {
                "classmap": [
                    "PHP/"
                ]
            },
            "notification-url": "https://packagist.org/downloads/",
            "include-path": [
                ""
            ],
            "license": [
                "BSD-3-Clause"
            ],
            "authors": [
                {
                    "name": "Sebastian Bergmann",
                    "email": "sb@sebastian-bergmann.de",
                    "role": "lead"
                }
            ],
            "description": "Library that provides collection, processing, and rendering functionality for PHP code coverage information.",
            "homepage": "https://github.com/sebastianbergmann/php-code-coverage",
            "keywords": [
                "coverage",
                "testing",
                "xunit"
            ],
            "time": "2013-07-06 06:26:16"
        },
        {
            "name": "phpunit/php-file-iterator",
            "version": "1.3.3",
            "source": {
                "type": "git",
                "url": "git://github.com/sebastianbergmann/php-file-iterator.git",
                "reference": "1.3.3"
            },
            "dist": {
                "type": "zip",
                "url": "https://github.com/sebastianbergmann/php-file-iterator/zipball/1.3.3",
                "reference": "1.3.3",
                "shasum": ""
            },
            "require": {
                "php": ">=5.3.3"
            },
            "type": "library",
            "autoload": {
                "classmap": [
                    "File/"
                ]
            },
            "notification-url": "https://packagist.org/downloads/",
            "include-path": [
                ""
            ],
            "license": [
                "BSD-3-Clause"
            ],
            "authors": [
                {
                    "name": "Sebastian Bergmann",
                    "email": "sb@sebastian-bergmann.de",
                    "role": "lead"
                }
            ],
            "description": "FilterIterator implementation that filters files based on a list of suffixes.",
            "homepage": "http://www.phpunit.de/",
            "keywords": [
                "filesystem",
                "iterator"
            ],
            "time": "2012-10-11 04:44:38"
        },
        {
            "name": "phpunit/php-text-template",
            "version": "1.1.4",
            "source": {
                "type": "git",
                "url": "git://github.com/sebastianbergmann/php-text-template.git",
                "reference": "1.1.4"
            },
            "dist": {
                "type": "zip",
                "url": "https://github.com/sebastianbergmann/php-text-template/zipball/1.1.4",
                "reference": "1.1.4",
                "shasum": ""
            },
            "require": {
                "php": ">=5.3.3"
            },
            "type": "library",
            "autoload": {
                "classmap": [
                    "Text/"
                ]
            },
            "notification-url": "https://packagist.org/downloads/",
            "include-path": [
                ""
            ],
            "license": [
                "BSD-3-Clause"
            ],
            "authors": [
                {
                    "name": "Sebastian Bergmann",
                    "email": "sb@sebastian-bergmann.de",
                    "role": "lead"
                }
            ],
            "description": "Simple template engine.",
            "homepage": "https://github.com/sebastianbergmann/php-text-template/",
            "keywords": [
                "template"
            ],
            "time": "2012-10-31 11:15:28"
        },
        {
            "name": "phpunit/php-timer",
            "version": "1.0.5",
            "source": {
                "type": "git",
                "url": "https://github.com/sebastianbergmann/php-timer.git",
                "reference": "1.0.5"
            },
            "dist": {
                "type": "zip",
                "url": "https://api.github.com/repos/sebastianbergmann/php-timer/zipball/1.0.5",
                "reference": "1.0.5",
                "shasum": ""
            },
            "require": {
                "php": ">=5.3.3"
            },
            "type": "library",
            "autoload": {
                "classmap": [
                    "PHP/"
                ]
            },
            "notification-url": "https://packagist.org/downloads/",
            "include-path": [
                ""
            ],
            "license": [
                "BSD-3-Clause"
            ],
            "authors": [
                {
                    "name": "Sebastian Bergmann",
                    "email": "sb@sebastian-bergmann.de",
                    "role": "lead"
                }
            ],
            "description": "Utility class for timing",
            "homepage": "https://github.com/sebastianbergmann/php-timer/",
            "keywords": [
                "timer"
            ],
            "time": "2013-08-02 07:42:54"
        },
        {
            "name": "phpunit/php-token-stream",
            "version": "1.2.0",
            "source": {
                "type": "git",
                "url": "https://github.com/sebastianbergmann/php-token-stream.git",
                "reference": "1.2.0"
            },
            "dist": {
                "type": "zip",
                "url": "https://api.github.com/repos/sebastianbergmann/php-token-stream/zipball/1.2.0",
                "reference": "1.2.0",
                "shasum": ""
            },
            "require": {
                "ext-tokenizer": "*",
                "php": ">=5.3.3"
            },
            "type": "library",
            "extra": {
                "branch-alias": {
                    "dev-master": "1.2-dev"
                }
            },
            "autoload": {
                "classmap": [
                    "PHP/"
                ]
            },
            "notification-url": "https://packagist.org/downloads/",
            "include-path": [
                ""
            ],
            "license": [
                "BSD-3-Clause"
            ],
            "authors": [
                {
                    "name": "Sebastian Bergmann",
                    "email": "sb@sebastian-bergmann.de",
                    "role": "lead"
                }
            ],
            "description": "Wrapper around PHP's tokenizer extension.",
            "homepage": "https://github.com/sebastianbergmann/php-token-stream/",
            "keywords": [
                "tokenizer"
            ],
            "time": "2013-08-04 05:57:48"
        },
        {
            "name": "phpunit/phpunit",
<<<<<<< HEAD
            "version": "3.7.23",
            "source": {
                "type": "git",
                "url": "https://github.com/sebastianbergmann/phpunit.git",
                "reference": "3.7.23"
            },
            "dist": {
                "type": "zip",
                "url": "https://api.github.com/repos/sebastianbergmann/phpunit/zipball/3.7.23",
                "reference": "3.7.23",
=======
            "version": "3.7.24",
            "source": {
                "type": "git",
                "url": "https://github.com/sebastianbergmann/phpunit.git",
                "reference": "3.7.24"
            },
            "dist": {
                "type": "zip",
                "url": "https://api.github.com/repos/sebastianbergmann/phpunit/zipball/3.7.24",
                "reference": "3.7.24",
>>>>>>> 0c660c21
                "shasum": ""
            },
            "require": {
                "ext-dom": "*",
                "ext-pcre": "*",
                "ext-reflection": "*",
                "ext-spl": "*",
                "php": ">=5.3.3",
                "phpunit/php-code-coverage": "~1.2.1",
                "phpunit/php-file-iterator": ">=1.3.1",
                "phpunit/php-text-template": ">=1.1.1",
                "phpunit/php-timer": ">=1.0.4",
                "phpunit/phpunit-mock-objects": "~1.2.0",
                "symfony/yaml": "~2.0"
            },
            "require-dev": {
                "pear-pear/pear": "1.9.4"
            },
            "suggest": {
                "ext-json": "*",
                "ext-simplexml": "*",
                "ext-tokenizer": "*",
                "phpunit/php-invoker": ">=1.1.0,<1.2.0"
            },
            "bin": [
                "composer/bin/phpunit"
            ],
            "type": "library",
            "extra": {
                "branch-alias": {
                    "dev-master": "3.7.x-dev"
                }
            },
            "autoload": {
                "classmap": [
                    "PHPUnit/"
                ]
            },
            "notification-url": "https://packagist.org/downloads/",
            "include-path": [
                "",
                "../../symfony/yaml/"
            ],
            "license": [
                "BSD-3-Clause"
            ],
            "authors": [
                {
                    "name": "Sebastian Bergmann",
                    "email": "sebastian@phpunit.de",
                    "role": "lead"
                }
            ],
            "description": "The PHP Unit Testing framework.",
            "homepage": "http://www.phpunit.de/",
            "keywords": [
                "phpunit",
                "testing",
                "xunit"
            ],
<<<<<<< HEAD
            "time": "2013-08-02 19:14:44"
=======
            "time": "2013-08-09 06:58:24"
>>>>>>> 0c660c21
        },
        {
            "name": "phpunit/phpunit-mock-objects",
            "version": "1.2.3",
            "source": {
                "type": "git",
                "url": "git://github.com/sebastianbergmann/phpunit-mock-objects.git",
                "reference": "1.2.3"
            },
            "dist": {
                "type": "zip",
                "url": "https://github.com/sebastianbergmann/phpunit-mock-objects/archive/1.2.3.zip",
                "reference": "1.2.3",
                "shasum": ""
            },
            "require": {
                "php": ">=5.3.3",
                "phpunit/php-text-template": ">=1.1.1@stable"
            },
            "suggest": {
                "ext-soap": "*"
            },
            "type": "library",
            "autoload": {
                "classmap": [
                    "PHPUnit/"
                ]
            },
            "notification-url": "https://packagist.org/downloads/",
            "include-path": [
                ""
            ],
            "license": [
                "BSD-3-Clause"
            ],
            "authors": [
                {
                    "name": "Sebastian Bergmann",
                    "email": "sb@sebastian-bergmann.de",
                    "role": "lead"
                }
            ],
            "description": "Mock Object library for PHPUnit",
            "homepage": "https://github.com/sebastianbergmann/phpunit-mock-objects/",
            "keywords": [
                "mock",
                "xunit"
            ],
            "time": "2013-01-13 10:24:48"
        },
        {
            "name": "squizlabs/php_codesniffer",
            "version": "1.4.6",
            "source": {
                "type": "git",
                "url": "https://github.com/squizlabs/PHP_CodeSniffer.git",
                "reference": "1.4.6"
            },
            "dist": {
                "type": "zip",
                "url": "https://api.github.com/repos/squizlabs/PHP_CodeSniffer/zipball/1.4.6",
                "reference": "1.4.6",
                "shasum": ""
            },
            "require": {
                "ext-tokenizer": "*",
                "php": ">=5.1.2"
            },
            "suggest": {
                "phpunit/php-timer": "dev-master"
            },
            "bin": [
                "scripts/phpcs"
            ],
            "type": "library",
            "autoload": {
                "classmap": [
                    "CodeSniffer.php",
                    "CodeSniffer/CLI.php",
                    "CodeSniffer/Exception.php",
                    "CodeSniffer/File.php",
                    "CodeSniffer/MultiFileSniff.php",
                    "CodeSniffer/Report.php",
                    "CodeSniffer/Reporting.php",
                    "CodeSniffer/Sniff.php",
                    "CodeSniffer/Tokens.php",
                    "CodeSniffer/Reports/",
                    "CodeSniffer/CommentParser/",
                    "CodeSniffer/Tokenizers/",
                    "CodeSniffer/DocGenerators/",
                    "CodeSniffer/Standards/AbstractPatternSniff.php",
                    "CodeSniffer/Standards/AbstractScopeSniff.php",
                    "CodeSniffer/Standards/AbstractVariableSniff.php",
                    "CodeSniffer/Standards/IncorrectPatternException.php",
                    "CodeSniffer/Standards/Generic/Sniffs/",
                    "CodeSniffer/Standards/MySource/Sniffs/",
                    "CodeSniffer/Standards/PEAR/Sniffs/",
                    "CodeSniffer/Standards/PSR1/Sniffs/",
                    "CodeSniffer/Standards/PSR2/Sniffs/",
                    "CodeSniffer/Standards/Squiz/Sniffs/",
                    "CodeSniffer/Standards/Zend/Sniffs/"
                ]
            },
            "notification-url": "https://packagist.org/downloads/",
            "license": [
                "BSD-3-Clause"
            ],
            "authors": [
                {
                    "name": "Greg Sherwood",
                    "role": "lead"
                }
            ],
            "description": "PHP_CodeSniffer tokenises PHP, JavaScript and CSS files and detects violations of a defined set of coding standards.",
            "homepage": "http://www.squizlabs.com/php-codesniffer",
            "keywords": [
                "phpcs",
                "standards"
            ],
            "time": "2013-07-25 03:49:02"
        },
        {
            "name": "symfony/config",
            "version": "v2.3.3",
            "target-dir": "Symfony/Component/Config",
            "source": {
                "type": "git",
                "url": "https://github.com/symfony/Config.git",
                "reference": "v2.3.3"
            },
            "dist": {
                "type": "zip",
                "url": "https://api.github.com/repos/symfony/Config/zipball/v2.3.3",
                "reference": "v2.3.3",
                "shasum": ""
            },
            "require": {
                "php": ">=5.3.3",
                "symfony/filesystem": "~2.3"
            },
            "type": "library",
            "extra": {
                "branch-alias": {
                    "dev-master": "2.3-dev"
                }
            },
            "autoload": {
                "psr-0": {
                    "Symfony\\Component\\Config\\": ""
                }
            },
            "notification-url": "https://packagist.org/downloads/",
            "license": [
                "MIT"
            ],
            "authors": [
                {
                    "name": "Fabien Potencier",
                    "email": "fabien@symfony.com"
                },
                {
                    "name": "Symfony Community",
                    "homepage": "http://symfony.com/contributors"
                }
            ],
            "description": "Symfony Config Component",
            "homepage": "http://symfony.com",
            "time": "2013-08-06 05:49:23"
        },
        {
            "name": "symfony/dependency-injection",
            "version": "v2.3.3",
            "target-dir": "Symfony/Component/DependencyInjection",
            "source": {
                "type": "git",
                "url": "https://github.com/symfony/DependencyInjection.git",
                "reference": "v2.3.3"
            },
            "dist": {
                "type": "zip",
                "url": "https://api.github.com/repos/symfony/DependencyInjection/zipball/v2.3.3",
                "reference": "v2.3.3",
                "shasum": ""
            },
            "require": {
                "php": ">=5.3.3"
            },
            "require-dev": {
                "symfony/config": "~2.2",
                "symfony/yaml": "~2.0"
            },
            "suggest": {
                "symfony/config": "",
                "symfony/proxy-manager-bridge": "Generate service proxies to lazy load them",
                "symfony/yaml": ""
            },
            "type": "library",
            "extra": {
                "branch-alias": {
                    "dev-master": "2.3-dev"
                }
            },
            "autoload": {
                "psr-0": {
                    "Symfony\\Component\\DependencyInjection\\": ""
                }
            },
            "notification-url": "https://packagist.org/downloads/",
            "license": [
                "MIT"
            ],
            "authors": [
                {
                    "name": "Fabien Potencier",
                    "email": "fabien@symfony.com"
                },
                {
                    "name": "Symfony Community",
                    "homepage": "http://symfony.com/contributors"
                }
            ],
            "description": "Symfony DependencyInjection Component",
            "homepage": "http://symfony.com",
            "time": "2013-07-25 17:13:25"
        },
        {
            "name": "symfony/filesystem",
            "version": "v2.3.3",
            "target-dir": "Symfony/Component/Filesystem",
            "source": {
                "type": "git",
                "url": "https://github.com/symfony/Filesystem.git",
                "reference": "v2.3.3"
            },
            "dist": {
                "type": "zip",
                "url": "https://api.github.com/repos/symfony/Filesystem/zipball/v2.3.3",
                "reference": "v2.3.3",
                "shasum": ""
            },
            "require": {
                "php": ">=5.3.3"
            },
            "type": "library",
            "extra": {
                "branch-alias": {
                    "dev-master": "2.3-dev"
                }
            },
            "autoload": {
                "psr-0": {
                    "Symfony\\Component\\Filesystem\\": ""
                }
            },
            "notification-url": "https://packagist.org/downloads/",
            "license": [
                "MIT"
            ],
            "authors": [
                {
                    "name": "Fabien Potencier",
                    "email": "fabien@symfony.com"
                },
                {
                    "name": "Symfony Community",
                    "homepage": "http://symfony.com/contributors"
                }
            ],
            "description": "Symfony Filesystem Component",
            "homepage": "http://symfony.com",
            "time": "2013-07-21 12:12:18"
        },
        {
            "name": "symfony/yaml",
            "version": "v2.3.3",
            "target-dir": "Symfony/Component/Yaml",
            "source": {
                "type": "git",
                "url": "https://github.com/symfony/Yaml.git",
                "reference": "v2.3.3"
            },
            "dist": {
                "type": "zip",
                "url": "https://api.github.com/repos/symfony/Yaml/zipball/v2.3.3",
                "reference": "v2.3.3",
                "shasum": ""
            },
            "require": {
                "php": ">=5.3.3"
            },
            "type": "library",
            "extra": {
                "branch-alias": {
                    "dev-master": "2.3-dev"
                }
            },
            "autoload": {
                "psr-0": {
                    "Symfony\\Component\\Yaml\\": ""
                }
            },
            "notification-url": "https://packagist.org/downloads/",
            "license": [
                "MIT"
            ],
            "authors": [
                {
                    "name": "Fabien Potencier",
                    "email": "fabien@symfony.com"
                },
                {
                    "name": "Symfony Community",
                    "homepage": "http://symfony.com/contributors"
                }
            ],
            "description": "Symfony Yaml Component",
            "homepage": "http://symfony.com",
            "time": "2013-07-21 12:12:18"
        }
    ],
    "aliases": [

    ],
    "minimum-stability": "stable",
    "stability-flags": [

    ],
    "platform": {
        "php": ">=5.3.3"
    },
    "platform-dev": [

    ]
}<|MERGE_RESOLUTION|>--- conflicted
+++ resolved
@@ -3,7 +3,7 @@
         "This file locks the dependencies of your project to a known state",
         "Read more about it at http://getcomposer.org/doc/01-basic-usage.md#composer-lock-the-lock-file"
     ],
-    "hash": "c6bf46af3e8cad579705b592367cdf57",
+    "hash": "e6fb26fc3caf94b65046efc40ee7c9b7",
     "packages": [
         {
             "name": "cilex/cilex",
@@ -146,6 +146,7 @@
                     "dflydev\\markdown": "src"
                 }
             },
+            "notification-url": "https://packagist.org/downloads/",
             "license": [
                 "New BSD License"
             ],
@@ -738,25 +739,16 @@
         },
         {
             "name": "phpdocumentor/reflection-docblock",
-            "version": "2.0.0",
+            "version": "dev-master",
             "source": {
                 "type": "git",
                 "url": "https://github.com/phpDocumentor/ReflectionDocBlock.git",
-<<<<<<< HEAD
-                "reference": "2.0.0"
-            },
-            "dist": {
-                "type": "zip",
-                "url": "https://api.github.com/repos/phpDocumentor/ReflectionDocBlock/zipball/2.0.0",
-                "reference": "2.0.0",
-=======
                 "reference": "c33820b04b7a9344564736fd2a9ac237b9c28b9a"
             },
             "dist": {
                 "type": "zip",
                 "url": "https://api.github.com/repos/phpDocumentor/ReflectionDocBlock/zipball/c33820b04b7a9344564736fd2a9ac237b9c28b9a",
                 "reference": "c33820b04b7a9344564736fd2a9ac237b9c28b9a",
->>>>>>> 0c660c21
                 "shasum": ""
             },
             "require": {
@@ -791,11 +783,7 @@
                     "email": "mike.vanriel@naenius.com"
                 }
             ],
-<<<<<<< HEAD
-            "time": "2013-08-07 11:04:22"
-=======
             "time": "2013-08-08 16:31:39"
->>>>>>> 0c660c21
         },
         {
             "name": "phpdocumentor/template-abstract",
@@ -2228,22 +2216,27 @@
         },
         {
             "name": "mikey179/vfsStream",
-            "version": "v1.2.0",
+            "version": "dev-master",
             "source": {
                 "type": "git",
                 "url": "https://github.com/mikey179/vfsStream.git",
-                "reference": "v1.2.0"
-            },
-            "dist": {
-                "type": "zip",
-                "url": "https://api.github.com/repos/mikey179/vfsStream/zipball/v1.2.0",
-                "reference": "v1.2.0",
+                "reference": "bfe5bcf59eb50b5029546d080c23146f7528024f"
+            },
+            "dist": {
+                "type": "zip",
+                "url": "https://api.github.com/repos/mikey179/vfsStream/zipball/bfe5bcf59eb50b5029546d080c23146f7528024f",
+                "reference": "bfe5bcf59eb50b5029546d080c23146f7528024f",
                 "shasum": ""
             },
             "require": {
                 "php": ">=5.3.0"
             },
             "type": "library",
+            "extra": {
+                "branch-alias": {
+                    "dev-master": "1.3.x-dev"
+                }
+            },
             "autoload": {
                 "psr-0": {
                     "org\\bovigo\\vfs\\": "src/main/php"
@@ -2254,7 +2247,7 @@
                 "BSD"
             ],
             "homepage": "http://vfs.bovigo.org/",
-            "time": "2013-04-01 10:41:02"
+            "time": "2013-05-28 21:32:26"
         },
         {
             "name": "mockery/mockery",
@@ -2555,18 +2548,6 @@
         },
         {
             "name": "phpunit/phpunit",
-<<<<<<< HEAD
-            "version": "3.7.23",
-            "source": {
-                "type": "git",
-                "url": "https://github.com/sebastianbergmann/phpunit.git",
-                "reference": "3.7.23"
-            },
-            "dist": {
-                "type": "zip",
-                "url": "https://api.github.com/repos/sebastianbergmann/phpunit/zipball/3.7.23",
-                "reference": "3.7.23",
-=======
             "version": "3.7.24",
             "source": {
                 "type": "git",
@@ -2577,7 +2558,6 @@
                 "type": "zip",
                 "url": "https://api.github.com/repos/sebastianbergmann/phpunit/zipball/3.7.24",
                 "reference": "3.7.24",
->>>>>>> 0c660c21
                 "shasum": ""
             },
             "require": {
@@ -2638,11 +2618,7 @@
                 "testing",
                 "xunit"
             ],
-<<<<<<< HEAD
-            "time": "2013-08-02 19:14:44"
-=======
             "time": "2013-08-09 06:58:24"
->>>>>>> 0c660c21
         },
         {
             "name": "phpunit/phpunit-mock-objects",
@@ -2967,9 +2943,12 @@
 
     ],
     "minimum-stability": "stable",
-    "stability-flags": [
-
-    ],
+    "stability-flags": {
+        "phpdocumentor/graphviz": 10,
+        "phpdocumentor/fileset": 10,
+        "phpdocumentor/reflection-docblock": 20,
+        "mikey179/vfsstream": 20
+    },
     "platform": {
         "php": ">=5.3.3"
     },
